--- conflicted
+++ resolved
@@ -506,10 +506,7 @@
     public void testSendToIPv6Address() throws Exception
     {
         Assume.assumeTrue(Net.isIpv6InterfaceAvailable());
-<<<<<<< HEAD
-=======
-
->>>>>>> a15534d7
+
         start(new EmptyServerHandler());
 
         ContentResponse response = client.newRequest("[::1]", connector.getLocalPort())
