--- conflicted
+++ resolved
@@ -351,7 +351,6 @@
                  <groupId>javax.servlet</groupId>
                  <artifactId>javax.servlet-api</artifactId>
                  <version>3.1.0</version>
-<<<<<<< HEAD
                   <overWrite>true</overWrite>
                   <outputDirectory>${assembly-directory}/lib</outputDirectory>
                   <destFileName>servlet-api-3.1.jar</destFileName>
@@ -362,18 +361,6 @@
                   <version>3.1.RC0</version>
                   <overWrite>true</overWrite>
                   <outputDirectory>${assembly-directory}/lib</outputDirectory>
-=======
-                  <overWrite>true</overWrite>
-                  <outputDirectory>${assembly-directory}/lib</outputDirectory>
-                  <destFileName>servlet-api-3.1.jar</destFileName>
-                </artifactItem>
-                <artifactItem>
-                  <groupId>org.eclipse.jetty.toolchain</groupId>
-                  <artifactId>jetty-schemas</artifactId>
-                  <version>3.1.RC0</version>
-                  <overWrite>true</overWrite>
-                  <outputDirectory>${assembly-directory}/lib</outputDirectory>
->>>>>>> 8cb10010
                   <destFileName>jetty-schemas-3.1.jar</destFileName>
                 </artifactItem>
               </artifactItems>
@@ -412,13 +399,8 @@
               <goal>copy-dependencies</goal>
             </goals>
             <configuration>
-<<<<<<< HEAD
-              <includeGroupIds>javax.annotation,org.eclipse.jetty.orbit</includeGroupIds>
-              <includeArtifactIds>javax.annotation-api,org.objectweb.asm</includeArtifactIds>
-=======
               <includeGroupIds>javax.annotation,org.eclipse.jetty.orbit,org.ow2.asm</includeGroupIds>
               <includeArtifactIds>javax.annotation-api,asm,asm-commons</includeArtifactIds>
->>>>>>> 8cb10010
               <includeTypes>jar</includeTypes>
               <outputDirectory>${assembly-directory}/lib/annotations</outputDirectory>
             </configuration>
@@ -457,13 +439,8 @@
               <goal>copy-dependencies</goal>
             </goals>
             <configuration>
-<<<<<<< HEAD
-              <includeGroupIds>org.eclipse.jetty.orbit,org.glassfish.web, org.glassfish, javax.el, javax.servlet.jsp</includeGroupIds>
-              <includeArtifactIds>javax.servlet.jsp.jstl,org.apache.taglibs.standard.glassfish,org.eclipse.jdt.core, javax.servlet.jsp-api, javax.servlet.jsp, javax.el-api, javax.el</includeArtifactIds>
-=======
               <includeGroupIds>org.eclipse.jetty.orbit,org.glassfish.web, org.glassfish, javax.el, javax.servlet.jsp, org.eclipse.jetty.toolchain</includeGroupIds>
               <includeArtifactIds>javax.servlet.jsp.jstl,org.apache.taglibs.standard.glassfish,org.eclipse.jdt.core, javax.servlet.jsp-api, javax.servlet.jsp, jetty-jsp-jdt, javax.el-api, javax.el</includeArtifactIds>
->>>>>>> 8cb10010
               <includeTypes>jar</includeTypes>
               <outputDirectory>${assembly-directory}/lib/jsp</outputDirectory>
             </configuration>
@@ -525,10 +502,7 @@
 	      <arguments>
 		<argument>jetty.home=${assembly-directory}</argument>
 		<argument>jetty.base=${assembly-directory}/demo-base</argument>
-<<<<<<< HEAD
-=======
 		<argument>--add-to-start=server,deploy,jsp,ext,resources,client,annotations,jndi</argument>
->>>>>>> 8cb10010
 		<argument>--add-to-startd-ini=http,https</argument>
 	      </arguments>
 	    </configuration>
@@ -580,13 +554,6 @@
     <dependency>
       <groupId>javax.annotation</groupId>
       <artifactId>javax.annotation-api</artifactId>
-<<<<<<< HEAD
-    </dependency>
-    <dependency>
-      <groupId>org.eclipse.jetty.orbit</groupId>
-      <artifactId>org.objectweb.asm</artifactId>
-=======
->>>>>>> 8cb10010
     </dependency>
     <dependency>
       <groupId>org.eclipse.jetty.orbit</groupId>
@@ -614,13 +581,10 @@
       <artifactId>javax.servlet.jsp</artifactId>
     </dependency>
     <dependency>
-<<<<<<< HEAD
-=======
       <groupId>org.eclipse.jetty.toolchain</groupId>
       <artifactId>jetty-jsp-jdt</artifactId>
     </dependency>
     <dependency>
->>>>>>> 8cb10010
       <groupId>javax.servlet.jsp</groupId>
       <artifactId>javax.servlet.jsp-api</artifactId>
     </dependency>
@@ -628,8 +592,6 @@
       <groupId>org.glassfish</groupId>
       <artifactId>javax.el</artifactId>
     </dependency>
-<<<<<<< HEAD
-=======
 
     <dependency>
       <groupId>org.ow2.asm</groupId>
@@ -639,7 +601,6 @@
       <groupId>org.ow2.asm</groupId>
       <artifactId>asm-commons</artifactId>
     </dependency>
->>>>>>> 8cb10010
 
     <!-- jetty deps -->
     <dependency>
