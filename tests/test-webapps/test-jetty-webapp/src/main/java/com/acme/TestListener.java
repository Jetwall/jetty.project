--- conflicted
+++ resolved
@@ -139,10 +139,7 @@
         registration.addMappingForUrlPatterns(
             EnumSet.of(DispatcherType.ERROR, DispatcherType.ASYNC, DispatcherType.FORWARD, DispatcherType.INCLUDE, DispatcherType.REQUEST),
             true,
-<<<<<<< HEAD
             new String[]{"/*"});
-=======
-            "/*");
 
         try
         {
@@ -154,8 +151,6 @@
         {
             throw new RuntimeException( e.getMessage(), e );
         }
-
->>>>>>> e26179e8
     }
 
     @Override
