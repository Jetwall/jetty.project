--- conflicted
+++ resolved
@@ -53,11 +53,7 @@
         server.start();
         server.join();
     }
-<<<<<<< HEAD
-    
-=======
 
->>>>>>> 8cb10010
     @SuppressWarnings("serial")
     public static class HelloServlet extends HttpServlet
     {
