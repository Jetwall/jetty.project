<<<<<<< HEAD
<?xml version="1.0" encoding="UTF-8"?>
<project xmlns="http://maven.apache.org/POM/4.0.0"
         xmlns:xsi="http://www.w3.org/2001/XMLSchema-instance"
         xsi:schemaLocation="http://maven.apache.org/POM/4.0.0 http://maven.apache.org/xsd/maven-4.0.0.xsd">

    <parent>
        <groupId>org.eclipse.jetty</groupId>
        <artifactId>jetty-alpn-parent</artifactId>
        <version>9.4.7-SNAPSHOT</version>
    </parent>

    <modelVersion>4.0.0</modelVersion>
    <artifactId>jetty-alpn-java-client</artifactId>
    <name>Jetty :: ALPN :: JDK9 Client Implementation</name>

    <properties>
        <bundle-symbolic-name>${project.groupId}.alpn.java.client</bundle-symbolic-name>
    </properties>

    <build>
        <plugins>
            <plugin>
                <artifactId>maven-compiler-plugin</artifactId>
                <configuration>
                    <source>1.9</source>
                    <target>1.9</target>
                </configuration>
            </plugin>
        </plugins>
    </build>

    <dependencies>
        <dependency>
            <groupId>org.eclipse.jetty</groupId>
            <artifactId>jetty-io</artifactId>
            <version>${project.version}</version>
        </dependency>
        <dependency>
            <groupId>org.eclipse.jetty.alpn</groupId>
            <artifactId>alpn-api</artifactId>
            <version>${alpn.api.version}</version>
        </dependency>

        <dependency>
            <groupId>org.eclipse.jetty.http2</groupId>
            <artifactId>http2-client</artifactId>
            <version>${project.version}</version>
            <scope>test</scope>
        </dependency>

    </dependencies>

</project>
=======
<?xml version="1.0" encoding="UTF-8"?>
<project xmlns="http://maven.apache.org/POM/4.0.0"
         xmlns:xsi="http://www.w3.org/2001/XMLSchema-instance"
         xsi:schemaLocation="http://maven.apache.org/POM/4.0.0 http://maven.apache.org/xsd/maven-4.0.0.xsd">

    <parent>
        <groupId>org.eclipse.jetty</groupId>
        <artifactId>jetty-alpn-parent</artifactId>
        <version>9.3.22-SNAPSHOT</version>
    </parent>

    <modelVersion>4.0.0</modelVersion>
    <artifactId>jetty-alpn-java-client</artifactId>
    <name>Jetty :: ALPN :: JDK9 Client Implementation</name>

    <properties>
        <bundle-symbolic-name>${project.groupId}.alpn.java.client</bundle-symbolic-name>
    </properties>

    <build>
        <plugins>
            <plugin>
                <artifactId>maven-compiler-plugin</artifactId>
                <configuration>
                    <source>1.9</source>
                    <target>1.9</target>
                </configuration>
            </plugin>
        </plugins>
    </build>

    <dependencies>
        <dependency>
            <groupId>org.eclipse.jetty</groupId>
            <artifactId>jetty-io</artifactId>
            <version>${project.version}</version>
        </dependency>
        <dependency>
            <groupId>org.eclipse.jetty.alpn</groupId>
            <artifactId>alpn-api</artifactId>
            <version>${alpn.api.version}</version>
        </dependency>

        <dependency>
            <groupId>org.eclipse.jetty.http2</groupId>
            <artifactId>http2-client</artifactId>
            <version>${project.version}</version>
            <scope>test</scope>
        </dependency>

    </dependencies>

</project>
>>>>>>> 28babcf6
<|MERGE_RESOLUTION|>--- conflicted
+++ resolved
@@ -1,4 +1,3 @@
-<<<<<<< HEAD
 <?xml version="1.0" encoding="UTF-8"?>
 <project xmlns="http://maven.apache.org/POM/4.0.0"
          xmlns:xsi="http://www.w3.org/2001/XMLSchema-instance"
@@ -51,59 +50,4 @@
 
     </dependencies>
 
-</project>
-=======
-<?xml version="1.0" encoding="UTF-8"?>
-<project xmlns="http://maven.apache.org/POM/4.0.0"
-         xmlns:xsi="http://www.w3.org/2001/XMLSchema-instance"
-         xsi:schemaLocation="http://maven.apache.org/POM/4.0.0 http://maven.apache.org/xsd/maven-4.0.0.xsd">
-
-    <parent>
-        <groupId>org.eclipse.jetty</groupId>
-        <artifactId>jetty-alpn-parent</artifactId>
-        <version>9.3.22-SNAPSHOT</version>
-    </parent>
-
-    <modelVersion>4.0.0</modelVersion>
-    <artifactId>jetty-alpn-java-client</artifactId>
-    <name>Jetty :: ALPN :: JDK9 Client Implementation</name>
-
-    <properties>
-        <bundle-symbolic-name>${project.groupId}.alpn.java.client</bundle-symbolic-name>
-    </properties>
-
-    <build>
-        <plugins>
-            <plugin>
-                <artifactId>maven-compiler-plugin</artifactId>
-                <configuration>
-                    <source>1.9</source>
-                    <target>1.9</target>
-                </configuration>
-            </plugin>
-        </plugins>
-    </build>
-
-    <dependencies>
-        <dependency>
-            <groupId>org.eclipse.jetty</groupId>
-            <artifactId>jetty-io</artifactId>
-            <version>${project.version}</version>
-        </dependency>
-        <dependency>
-            <groupId>org.eclipse.jetty.alpn</groupId>
-            <artifactId>alpn-api</artifactId>
-            <version>${alpn.api.version}</version>
-        </dependency>
-
-        <dependency>
-            <groupId>org.eclipse.jetty.http2</groupId>
-            <artifactId>http2-client</artifactId>
-            <version>${project.version}</version>
-            <scope>test</scope>
-        </dependency>
-
-    </dependencies>
-
-</project>
->>>>>>> 28babcf6
+</project>