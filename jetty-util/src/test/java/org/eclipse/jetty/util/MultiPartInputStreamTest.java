--- conflicted
+++ resolved
@@ -55,10 +55,6 @@
     protected String _contentType = "multipart/form-data, boundary=AaB03x";
     protected String _multi = createMultipartRequestString(FILENAME);
     protected String _dirname = System.getProperty("java.io.tmpdir")+File.separator+"myfiles-"+System.currentTimeMillis();
-<<<<<<< HEAD
-
-    @Test
-=======
     protected File _tmpDir = new File(_dirname);
     
     public MultiPartInputStreamTest ()
@@ -94,8 +90,7 @@
     }
 
 
-
->>>>>>> 7625f0b8
+    @Test
     public void testNonMultiPartRequest()
     throws Exception
     {
@@ -103,14 +98,9 @@
         MultiPartInputStream mpis = new MultiPartInputStream(new ByteArrayInputStream(_multi.getBytes()),
                                                              "Content-type: text/plain",
                                                              config,
-<<<<<<< HEAD
-                                                             new File(_dirname));
+                                                            _tmpDir);
+        mpis.setDeleteOnExit(true);
         assertTrue(mpis.getParts().isEmpty());
-=======
-                                                            _tmpDir);
-        mpis.setDeleteOnExit(true);
-        assertTrue(mpis.getParts().isEmpty());   
->>>>>>> 7625f0b8
     }
 
     @Test
@@ -135,14 +125,9 @@
         MultiPartInputStream mpis = new MultiPartInputStream(new ByteArrayInputStream(_multi.getBytes()),
                                                             _contentType,
                                                              config,
-<<<<<<< HEAD
-                                                             new File(_dirname));
-
-=======
                                                              _tmpDir);
         mpis.setDeleteOnExit(true);
         Collection<Part> parts = null;
->>>>>>> 7625f0b8
         try
         {
             parts = mpis.getParts();
@@ -162,14 +147,9 @@
         MultiPartInputStream mpis = new MultiPartInputStream(new ByteArrayInputStream(_multi.getBytes()),
                                                             _contentType,
                                                              config,
-<<<<<<< HEAD
-                                                             new File(_dirname));
-
-=======
                                                              _tmpDir);
         mpis.setDeleteOnExit(true);
         Collection<Part> parts = null;
->>>>>>> 7625f0b8
         try
         {
             parts = mpis.getParts();
@@ -180,11 +160,8 @@
             assertTrue(e.getMessage().startsWith("Multipart Mime part"));
         }
     }
-<<<<<<< HEAD
-
-    @Test
-=======
-    
+
+    @Test
     public void testPartFileNotDeleted () throws Exception
     {
         MultipartConfigElement config = new MultipartConfigElement(_dirname, 1024, 3072, 50);  
@@ -227,8 +204,6 @@
     }
     
     
-    
->>>>>>> 7625f0b8
     public void testMulti ()
     throws Exception
     {
@@ -247,13 +222,8 @@
         MultiPartInputStream mpis = new MultiPartInputStream(new ByteArrayInputStream(createMultipartRequestString(filename).getBytes()),
                 _contentType,
                 config,
-<<<<<<< HEAD
-                new File(_dirname));
-
-=======
                 _tmpDir);
         mpis.setDeleteOnExit(true);
->>>>>>> 7625f0b8
         Collection<Part> parts = mpis.getParts();
         assertThat(parts.size(), is(2));
         Part field1 = mpis.getPart("field1");  //field 1 too small to go into tmp file, should be in internal buffer
@@ -264,13 +234,8 @@
         IO.copy(is, os);
         assertEquals("Joe Blow", new String(os.toByteArray()));
         assertEquals(8, field1.getSize());
-<<<<<<< HEAD
-
-        assertNotNull(((MultiPartInputStream.MultiPart)field1).getBytes()); //in internal buffer
-=======
-        
+
         assertNotNull(((MultiPartInputStream.MultiPart)field1).getBytes());//in internal buffer
->>>>>>> 7625f0b8
         field1.write("field1.txt");
         assertNull(((MultiPartInputStream.MultiPart)field1).getBytes());//no longer in internal buffer
         File f = new File (_dirname+File.separator+"field1.txt");
@@ -280,14 +245,9 @@
         assertTrue(f2.exists());
         assertFalse(f.exists()); //should have been renamed
         field1.delete();  //file should be deleted
-<<<<<<< HEAD
-        assertFalse(f2.exists());
-
-=======
         assertFalse(f.exists()); //original file was renamed
         assertFalse(f2.exists()); //2nd written file was explicitly deleted
-        
->>>>>>> 7625f0b8
+
         MultiPart stuff = (MultiPart)mpis.getPart("stuff");
         assertThat(stuff.getContentDispositionFilename(), is(filename));
         assertThat(stuff.getContentType(),is("text/plain"));
@@ -296,19 +256,11 @@
         assertThat(stuff.getHeader("content-disposition"),is("form-data; name=\"stuff\"; filename=\"" + filename + "\""));
         assertThat(stuff.getHeaderNames().size(),is(2));
         assertThat(stuff.getSize(),is(51L));
-<<<<<<< HEAD
-        f = stuff.getFile();
-        assertThat(f,notNullValue()); // longer than 100 bytes, should already be a file
-        assertThat(stuff.getBytes(),nullValue()); //not in internal buffer any more
-        assertThat(f.exists(),is(true));
-        assertThat(f.getName(),is(not("stuff with space.txt")));
-=======
         File tmpfile = ((MultiPartInputStream.MultiPart)stuff).getFile();
         assertThat(tmpfile,notNullValue()); // longer than 100 bytes, should already be a tmp file
         assertThat(((MultiPartInputStream.MultiPart)stuff).getBytes(),nullValue()); //not in an internal buffer
         assertThat(tmpfile.exists(),is(true));
         assertThat(tmpfile.getName(),is(not("stuff with space.txt")));
->>>>>>> 7625f0b8
         stuff.write(filename);
         f = new File(_dirname+File.separator+filename);
         assertThat(f.exists(),is(true));
@@ -344,13 +296,8 @@
         MultiPartInputStream mpis = new MultiPartInputStream(new ByteArrayInputStream(sameNames.getBytes()),
                                                              _contentType,
                                                              config,
-<<<<<<< HEAD
-                                                             new File(_dirname));
-
-=======
-                                                             _tmpDir);
-        mpis.setDeleteOnExit(true);
->>>>>>> 7625f0b8
+                                                             _tmpDir);
+        mpis.setDeleteOnExit(true);
         Collection<Part> parts = mpis.getParts();
         assertEquals(2, parts.size());
         for (Part p:parts)
