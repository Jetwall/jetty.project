--- conflicted
+++ resolved
@@ -635,7 +635,6 @@
         TestContainerLifeCycle leaf = new TestContainerLifeCycle();
         right.addBean(leaf);
 
-<<<<<<< HEAD
         root.addBean(0);
         root.addBean(1);
         left.addBean(2);
@@ -649,26 +648,6 @@
 
         assertThat(root.getContainedBeans(Container.class), containsInAnyOrder(left, right, leaf));
         assertThat(root.getContainedBeans(Integer.class), containsInAnyOrder(0, 1, 2, 3, 4));
-=======
-        Integer zero = 0;
-        Integer one = 1;
-        Integer two = 2;
-        Integer three = 3;
-        Integer four = 4;
-        root.addBean(zero);
-        root.addBean(one);
-        left.addBean(two);
-        right.addBean(three);
-        leaf.addBean(four);
-        leaf.addBean("leaf");
-
-        assertThat(root.getBeans(Container.class), containsInAnyOrder(left, right));
-        assertThat(root.getBeans(Integer.class), containsInAnyOrder(zero, one));
-        assertThat(root.getBeans(String.class), containsInAnyOrder());
-
-        assertThat(root.getContainedBeans(Container.class), containsInAnyOrder(left, right, leaf));
-        assertThat(root.getContainedBeans(Integer.class), containsInAnyOrder(zero, one, two, three, four));
->>>>>>> fa0e7850
         assertThat(root.getContainedBeans(String.class), containsInAnyOrder("leaf"));
     }
 
