<<<<<<< HEAD
jetty-8.0.0.M3
 + 324505 Implement API login
 + 335500 request.getParts() throws a NullPointerException
 + 343472 isUserInRole does not prevent subsequent login call.
 + 346180 jsp-2.2 support
 + Updated to jetty-7.4.2.v20110526
=======
jetty-7.4.4.v20110707 July 7th 2011
 + 308851 Converted all jetty-client module tests to JUnit 4
 + 345268 JDBCSessionManager does not work with maxInactiveInterval = -1
 + 350397 SelectChannelConnector does not shutdown gracefully
 + 350634 Reverted FileResource constructor changes
 + 351039 Forward dispatch should retain locale
 + 351199 HttpServletResponse.encodeURL() wrongly encodes an url without path when cookies are disabled
 + JETTY-1153 Default charset/encoding of HTTP POST requests
 + JETTY-1380 Jetty Rewrite example does not work in Hightide

jetty-7.4.3.v20110701 01 July 2011
 + 295832 ProxyServlet more extensible and configurable
 + 302566 GZIP handler for embedded Jetty servers
 + 308851 Converted HttpExchangeTest and related tests to JUnit 4
 + 324704 JDBC Session Manager reloading session
 + 332200 Eliminate expected exceptions from log while using org.eclipse.jetty.jmx bundle
 + 347468 o.e.j.deploy.binding.GlobalWebappConfigBindingTest fails on Windows platform
 + 347617 Dynamically install/update/remove OSGi bundles discovered in the contexts folder
 + 347717 start.jar destroys dependent child of --exec
 + 347889 OSGi should follow directive visibility:=reexport for META-INF/web-fragments and resources
 + 347898 Close channel on JVM exceptions
 + 348652 jetty.sh starts two unix processes
 + 348935 Close A tag in directory listing
 + 349344 Passing empty query string to UrlEncoded#decodeTo(String, MultiMap, String) does not yield an empty map
 + 349738 set buffer sizes for http client in proxy servlet
 + 349870 proxy servlet protect continuation against fast failing exchanges
 + 349896 SCEP supports zero maxIdleTime
 + 349897 draft -09 websockets
 + 349997 MBeanContainer uses weak references
 + 350533 Add "Origin" to the list of allowed headers in CrossOriginFilter
 + 350634 Cleanup FileResource construction
 + 350642 Don't close SCEP during NIOBuffer manipulation
 + JETTY-1342 Recreate selector in change task
 + JETTY-1385 NPE in jetty client's HTttpExchange.setRequestContentSource(InputStream)
 + JETTY-1390 RewriteHandler handles encoded URIs
>>>>>>> 39674f8a

jetty-7.4.2.v20110526
 + 334443 Improve the ability to specify extra class paths using the Jetty Maven Plugin
 + 336220 tmp directory is not set if you reload a webapp with jetty-maven-plugin
 + 338364 Fixed expires header for set cookies
 + 345729 binding for managing server and system classes globally
 + 345615 Enable SSL Session caching
 + 345763 Source file is updated during the build
 + 345873 Update jetty-ssl.xml to new style
 + 345900 Handle ipv6 with default port
 + 346014 Fixed full HttpGenerator
 + 346124 ServletContext resources paths not resolved correctly when using UNC shares
 + 346179 o.e.j.util.ScannerTest fails on MacOS X platform
 + 346181 o.e.j.server.StressTest stalls on MacOS X platform
 + 346998 AbstractLifeCycle.isRunning() returns false if state changes from STARTING to STARTED during call
 + 346614 HttpConnection.handle() spins in case of SSL truncation attacks
 + 346764 OrderedGroupBinding deployment binding
 + 347137 Allow SSL renegotiations by default in HttpClient
 + 374174 Consistent mbean names
 + JETTY-1146 Encode jsessionid in sendRedirect
 + JETTY-1342 Recreate selector if wakeup throws JVM bug

jetty-7.4.1.v20110513
 + 288563 remove unsupported and deprecated --secure option
 + 332907 Add context property to ObjectName of JMX MBeans
 + 336056 Ability to override the computation of the ContextHandler to deploy the DefaultServlet on the HttpService
 + 340040 Support for a total timeout
 + 343083 Set nested dispatch type and connection
 + 343172 Check package implementor for version
 + 343277 add support for a context white list
 + 343352 make sure that jetty.osgi.boot is activated when a WAB is registered
 + 343482 refactored overlay deployer layout to use WAR layout
 + 343567 HttpClient does not limit the destination's exchange queue
 + 343680 Handle OSGi bundle jars not ending in ".war"
 + 343707 'REQUEST' is printed on console for each incoming HTTP request
 + 343923 flush timeouts applied to outer loop
 + 343936 Session idle calls unbind and remove listeners
 + 344059 Websockets draft-07
 + 344067 Add support for OSGi fragment bundles to add static resources to web-bundles
 + 344513 Attempting to set ConfigurationClasses in jetty-web.xml causes NPE
 + 344529 Ability to customize the error handling of the OSGi HttpService
 + 345047 Readded deprecated ScanningAppDeployer#setMonitoredDir
 + 345290 Weak references from SessionIdManager. HashSessionManager cleanup.
 + 345543 Always close endpoint on SSLException
 + 345656 Disambiguate SslContextFactory#validateCerts property
 + 345679 Allow setting an initialized KeyStore as keystore/truststore of SslContextFactory
 + 345704 jetty-nested works with forwarded SSL in cloudfoundry
 + JETTY-954 WebAppContext eats any start exceptions instead of stopping the server load
 + JETTY-1314 Handle bad URI encodings
 + JETTY-1324 Tested not using CESU-8 instead of UTF-8
 + JETTY-1326 Invoker names not hashCode based
 + JETTY-1343 IllegalArgumentException for bad % encodings
 + JETTY-1347 Updated ServletHander javadoc

jetty-7.4.0.v20110414
 + 342504 Scanner Listener
 + 342700 refine websocket API for anticipated changes
 + JETTY-1362 Set root cause of UnavailableException
 + Various test harness cleanups to avoid random failures

jetty-7.4.0.RC0
 + 324110 Added test harnesses for merging of QueryStrings.
 + 337685 Update websocket API in preparation for draft -07
 + 338627 HashSessionManager.getIdleSavePeriod returns milliseconds instead of seconds
 + 338807 Ignore content length in 1xx, 204, 304 responses
 + 338819 Externally control Deployment Manager application lifecycle
 + 339084 Fixed NPE with servlet 3.0 async listener
 + 339150 Validate client certificate when it is used for authentication
 + 339187 In the OSGi manifest of the jetty-all-server aggregate, mark javax.annotation as optional
 + 339543 Add configuration options for Certificate Revocation checking
 + 340265 Improve handling of io shutdown in SSL
 + 340621 Added SizedThreadPool interface
 + 340636 HashSessionManager lazy loads all sessions
 + 340838 Update ConnectHandler to perform half closes properly
 + 340878 Integrations should be able to load their own keystores
 + 340920 Dynamically assign RMI registry port for integration testing
 + 340949 Scanner delays file notifications until files are stable
 + 341006 Move inner enums out into separate file
 + 341105 Stack trace is printed for an ignored exception
 + 341145 WebAppContext MBean attribute serverClasses returns empty value
 + 341171 Locking in HttpDestination blocks all requests to the same address
 + 341206 Stop order is wrong in HandlerWrapper
 + 341255 org.eclipse.http usage in AJP/SessionId linkage
 + 341386 Remote close not detected by HttpClient
 + 341394 Remove 'Unavailable' JMX attributes of WebAppContext MBean
 + 341439 Blocking HttpClient does not use soTimeout for timeouts
 + 341561 Exception when adding o.e.j.s.DoSFilter as managed attribute
 + 341692 Fixed deadlock if stopped while starting
 + 341736 Split jetty-nested out of war module
 + 341726 JSONPojoConverter handles characters
 + 341992 Overlayed context deployer
 + 341694 Disable AJP buffer resizing
 + 341850 Protect QTP dump from bad stacks
 + JETTY-1245 Pooled Buffers implementation
 + JETTY-1354 Added jetty-nested
 + Ensure generated fragment names are unique
 + Added extra session removal test

jetty-8.0.0.M2 16 November 2010
 + 320073 Reconsile configuration mechanism
 + 321068 JSF2 fails to initialize
 + 324493 Registration init parameter handling null check, setInitParameters additive
 + 324505 Request.login method must throw ServletException if it cant login
 + 324872 allow disabling listener restriction from using *Registration interfaces
 + 327416 Change meaning of @HandlesTypes in line with latest interpretation by JSR315
 + 327489 Change meaning of @MultipartConfig to match servlet spec 3.0 maintenance release 3.0a
 + 328008 Handle update to Servlet Spec 3 Section 8.2.3.h.ii
 + 330188 Reject web-fragment.xml with same <name> as another already loaded one
 + 330208 Support new wording on servlet-mapping and filter-mapping merging from servlet3.0a
 + 330292 request.getParts() returns only one part when the name is the same
 + Update to jetty-7.2.1.v20101111

jetty-7.3.1.v20110307 7 March 2011
 + 316382 Support a more strict SSL option with certificates
 + 333481 Handle UCS-4 codepoints in decode and encode
 + 335329 Moved blocking timeout handling to outside try catch
 + 336668 policy supports cert validation
 + 336691 Possible wrong length returned by ChannelEndPoint.flush() in case of RandomAccessFileBuffer
 + 336781 If xml parser is not validating, turn off external dtd resolution
 + 336793 Tee data filled and flushed from endpoint
 + 337258 Scanner start and end cycle notification
 + 337268 Allow specifying alias of a certificate to be used by SSL connector
 + 337270 Shared Timer for session management
 + 337271 Flush SSL endpoint when dispatch thread held forever
 + 337678 Readded optional async connection mode for HttpClient
 + 337685 Work in progress on draft 6 websockets
 + 337746 Fixed Session deIdle recursion
 + 337784 Improve HashSessionManager for session migrations
 + 337878 Extra tests of security constraints
 + 337896 HttpExchange.timeout does not override HttpClient.timeout
 + 337898 set client HttpConnection max idle time from exchange timeout
 + 338035 Default acceptors 0.25*CPUs and improved selector/acceptor thread names.
 + 338068 Leaking ConstraintMappings on redeploy
 + 338092 ProxyServlet leaks memory
 + 338607 Removed managed attributes when context is stopped
 + 338819 Externally control Deployment Manager application lifecycle
 + JETTY-1304 Allow quoted boundaries in Multipart filter
 + JETTY-1317 More elegent handling of bad URIs in requests
 + JETTY-1331 Allow alternate XML configuration processors (eg spring)
 + JETTY-1335 HttpClient's SelectConnector clean-up
 + JETTY-1333 HttpClient _timeout and _soTimeout is messed up
 + JETTY-1337 Workname cannot contain '.'
 + JETTY-1338 Trust default SecureRandom seed

jetty-7.3.0.v20110203 3 February 2011
 + JETTY-1259 NullPointerException in JDBCSessionIdManager when invalidating session (further update)
 + 296978 standardizing various Testing Util Classes to jetty-test-helper
 + 319178 test failure fix in jetty-util on windows
 + 320457 add SPNEGO support
 + 324505 Implement API login
 + 328872 Multi Jetty xml files not loading if directory is referenced in jetty.conf
 + 329746 client option to set just truststore and use strict ssl context
 + 331803 Update XML configuration files to use proper arguments for startup command in examples
 + 332179 Fixed formatting of negative dates
 + 332432 Scanner.java now always scanning the canonical form of File
 + 332517 Improved DefaultServlet debug
 + 332703 Cleanup context scope JNDI at stop
 + 332796 Annotations inheritance does not work with jetty7
 + 332799 100% CPU on redeploy session invalidation
 + 332937 Added Destroyable Dumpable interfaces and reworked dependent lifecycles, specially of JNDI
 + 333247 fix api compat issue in ConstraintSecurityHandler
 + 333415 wired up HttpInput.available and added test harnesses
 + 333481 Handle UTF-32 codepoints in decode and encode
 + 333608 tlds defined in web.xml are not picked up
 + 333679 Refactored jetty-jmx. Moved mbeans to modules
 + 333679 refactor jetty-jmx to support the OSGi PAX tests.
 + 333717 HttpExchange able to return local address used
 + 333771 System properties are not available inside XML configuration file by using the 'property' tag
 + 333875 Monitor public constructor
 + 333892 Improved JVM bug detection
 + 334062 It should be possible to embed in the jetty.home.bundle the ssl keystore files
 + 334229 javax-security needs to import the package javax.security.cert in its OSGi manifest
 + 334311 fix buffer reuse issue in CachedExchange
 + 335329 Stop SSL spin during handshake and renogotiate
 + 335361 Fixed 'jetty.sh check' to show current PID when JETTY_PID env. variable is set
 + 335641 Cleaned up dispatch handling to avoid key.interestOps==0 when undispatched
 + 335681 Improve ChannelEndPoint.close() to avoid spinning
 + 335836 Race when updating SelectChannelEndPoint._dispatched

jetty-7.2.2.v20101205 5 December 2010
 + JETTY-1308 327109 (re)fixed AJP handling of empty packets
 + 331703 Fixed failing OSGI test TestJettyOSGiBootWithJsp.java on MacOSX
 + 331567 IPAccessHandlerTest failed on MacOS fix
 + 328789 Clean up tmp files from test harnesses
 + 331230 Fixed low thread warnings when acceptors>threadpool
 + 331461 Fixed idle timeout for unflushed HTTP/1.0
 + JETTY-1307 Check that JarFileResource directories end with /
 + 330210 Improve performance of writing large bytes arrays
 + 330208 Support new wording on servlet-mapping and filter-mapping merging from servlet3.0a
 + 330188 Reject web-fragment.xml with same <name> as another already loaded one
 + 330229 Jetty tries to parse META-INF/*.tld when jsp-api is not on classpath, causing DTD entity resoluton to fail
 + 330265 start.jar --stop kills --exec subprocess
 + 330417 Atomic PUT in PutFilter
 + 330419 Reloading webapp duplicates StandardDescriptorProcessor
 + 330686 OSGi: Make org.eclipse.jetty.jsp-2.1 a fragment of org.apache.jasper.glassfish
 + 330732 Removed System.err debugging
 + 330764 Command line properties passed to start.jar --exec
 + JETTY-1297 Improved matching of vhosts so that a vhost match has priority

jetty-7.2.1.v20101111 11 November 2010
 + 324679 Fixed dedection of write before static content
 + 328199 Ensure blocking connectors always close socket
 + 328205 Improved SelectManager stopping
 + 328306 Serialization of FormAuthentication
 + 328332 Response.getContentType works with setHeader
 + 328523 Fixed overloaded setters in AppProvider
 + 328008 Handle update to Servlet Spec 3 Section 8.2.3.h.ii
 + 328778 Improved javadoc for secure session cookies
 + 328782 allow per connection max idle time to be set
 + 328885 web overrides do not override
 + 328988 Idle saving of session values
 + 329180 Spin check for Selector to stop
 + 329410 Enforce XmlConfiguration properties as Map<String,String>
 + 329602 only clear ServletContext attributes on doStop
 + 329642 Concurrent modification exception in Deployment Manager
 + 329643 Improved deployment of resource collections
 + JETTY-748 Prevent race close of socket by old acceptor threads
 + JETTY-1291 Extract query parameters even if POST content consumed
 + JETTY-1295 Contexts mixed up when hot-deploying on virtual hosts
 + JETTY-1297 Make ServletContext.getContext(String) virtual host aware

Jetty-6.1.26 10 November 2010
 + JETTY-748 Prevent race close of socket by old acceptor threads
 + JETTY-1239 HTAccessHandler [allow from 127.0.0.1] does not work
 + JETTY-1291 Extract query parameters even if POST content consumed
 + JETTY-1293 Avoid usage of String.split
 + JETTY-1296 Always clear changes list in selectManager

Jetty-6.1.26.RC0 20 October 2010
 + JETTY-547 Improved usage of shutdownOutput before close.
 + JETTY-912 add per exchange timeout
 + JETTY-1051 offer jetty.skip flag for maven plugin
 + JETTY-1096 exclude maven and plexus classes from jetty plugin
 + JETTY-1248 Infinite loop creating temp MultiPart files
 + JETTY-1264 Idle timer deadlock
 + JETTY-1271 Handle unavailable request
 + JETTY-1278 J2se6 SPI filter handling fix
 + JETTY-1283 Allow JSONPojoConvertorFactory to set fromJSON
 + JETTY-1287 rewrite handler thread safe issue resolved
 + JETTY-1288 info when atypical classloader set to WebAppContext
 + JETTY-1289 MRU cache for filter chains
 + JETTY-1292 close input streams after keystore.load()
 + 325468 Clean work webapp dir before unpack
 + 327109 Fixed AJP handling of empty packets
 + 327562 Implement all X-Forwarded headers in ProxyServlet

jetty-7.2.0.v20101020 20 October 2010
 + 289540 added javadoc into distribution
 + 297154 add source distribution artifact
 + 323985 Xmlconfiguration pulls start.jar config properties
 + 324369 Improved handling of multiple versions of draft-ietf-hybi-thewebsocketprotocol
 + 326734 Configure Digest maxNonceAge with Security handler init param
 + 327109 Fixed AJP handling of empty packets
 + 327183 Allow better configurability of HttpClient for TLS/SSL
 + 327469 removed needless java6 dependencies
 + 327562 Implement all X-Forwarded headers in ProxyServlet
 + 327601 Multipart Filter handles quoted tokens
 + 327725 Nested ResourceCaches
 + 328199 Ensure blocking connectors always close socket
 + 328205 Improved SelectManager stopping
 + 328273 Added serializable to default user identity
 + JETTY-1288 Info statement when atypical classloader set on WebAppContext
 + JETTY-1289 LRU cache for filter chains

jetty-7.2.0.RC0 1 October 2010
 + 314087 Simplified SelectorManager
 + 319334 Concurrent, sharable ResourceCache
 + 319370 WebAppClassLoader.Context
 + 319444 Two nulls are appended to log statements from ContextHanler$Context
 + 320073 Reconsile configuration mechanism
 + 320112 Websocket in aggregate jars
 + 320264 Removed duplicate mime.property entries
 + 320457 Added rfc2045 support to B64Code
 + 321232 BasicAuthenticator ignores bad Authorization header.
 + 321307 HashSessionManager calls passivation listeners.
 + 321730 SelectChannelEndPoint prints to System.err
 + 321735 HttpClient onException called for buffer overflow.
 + 322448 Added jetty-dir.css for directory listings
 + 322575 NPE in HotSwapHandler if old handler null
 + 322683 RewriteHandler thread safety
 + 323196 org.mortbay properties to org.eclipse
 + 323435 MovedContextHandler permanent redirection
 + 323464 IPv6 localhost with no Host header
 + 324110 Merge async dispatch parameters
 + 324158 Durable download or Orbit jars
 + 324260 Jetty-6 continuations handle complete calls
 + 324359 illegal actions on AsyncContext should not change its state.
 + 324360 validate input on getResource since loop logic obscures subclass input validation.
 + 324369 Implement draft-ietf-hybi-thewebsocketprotocol-01
 + 324377 Allow dispatch of ServletRequest and ServletResponse
 + 324379 Change content type after getWriter
 + 324501 Fire RequestListener.requestDestroyed in last-to-first order.
 + 324601 Check session expiry on access
 + 324679 Allow filter to write before static content
 + 324811 NPE in Server.dump
 + 324812 restore WebAppContext constructor used by geronimo integration
 + 325072 include to DefaultServlet of missing file throws FileNotFoundException
 + 325105 websocket ondisconnect fixed
 + 325128 websocket send during onConnect
 + 325468 Clean work webapp dir before unpack
 + 326612 Handle X-Forwarded-Proto header
 + JETTY-912 added per exchange timeout api
 + JETTY-1063 Plugin problems with spaces in classpath resource references
 + JETTY-1245 Do not use direct buffers with NIO SSL
 + JETTY-1249 Apply max idle time to all connectors
 + JETTY-1250 Parallel start of HandlerCollection
 + JETTY-1256 annotation and jta jars from Orbit
 + JETTY-1259 NullPointerException in JDBCSessionIdManager when invalidating session
 + JETTY-1261 errant listener usage in StandardDescriptorProcessor
 + JETTY-1263 JDBCSessionIdManager table creation fails on Oracle
 + JETTY-1265 Reason field option in client response
 + JETTY-1266 Destroy sessions before filters/servlets
 + JETTY-1268 Form Auth saves POST data
 + JETTY-1269 Improve log multithreadedness
 + JETTY-1270 Websocket closed endp protection
 + JETTY-1271 handled unavailable exception
 + JETTY-1279 Make jetty-plus.xml enable plus features for all webapps by default
 + JETTY-1281 Create new session after authentication
 + JETTY-1283 JSONPojoConvertorFactory can turn off fromJSON
 + Fix jetty-plus.xml for new configuration names
 + Added ignore to Logger interface
 + Improved debug dump

jetty-7.1.6.v20100715
 + 319519 Warn about duplicate configuration files
 + 319655 Reset HEAD status
 + JETTY-1247 synchronize recylcing of SSL NIO buffers
 + JETTY-1248 fix parsing of bad multiparts
 + JETTY-1249 Apply max idle time to all connectors
 + JETTY-1251 Replace then close selector for JVM bugs

jetty-8.0.0.M1 12 July 2010
 + 306350 Ensure jars excluded by ordering are not scanned for annotations
 + JETTY-1224 Change jetty-8 merge rules for fragment descriptors and annotations
 + Ensure <absolute-ordering> in web.xml overrides relative <ordering> in fragments
 + Ensure empty <absolute-ordering> implies exclusion of all fragments
 + Ensure servlet-api jar class inheritance hierarchy is scanned

jetty-7.1.5.v20100705
 + Update ecj to 3.6 Helios release drop
 + 288194 Add blacklist/whitelist to ProxyServlet and ProxyHandler
 + 296570 EOFException for HttpExchange when HttpClient.stop called.
 + 311550 The WebAppProvider should allow setTempDirectory
 + 316449 Websocket disconnect fix
 + 316584 Exception on startup if temp path has spaces and extractWAR=false
 + 316597 Removed null check and fixed name in Resource#hrefEncodeURI
 + 316970 jetty.sh fails to find JETTY_HOME in standard directories
 + 316973 jetty.sh claims java installation is invalid
 + 316976 removed quotes of JAVA_OPTIONS in jetty.sh
 + 317019 Date HTTP header not sent for HTTP/1.0 requests
 + 317759 Allow roles and constraints to be added after init
 + 317906 OPTIONS correctly handles TRACE
 + 318308 Correct quoting of unicode control characters
 + 318470 unboxing NPE protection in HttpConnection
 + 318551 Optional uncheck Printwriter
 + JETTY-1237 Save local/remote address to be available after close
 + 317007 Unable to run Jetty OSGi when -Dosgi.compatibility.bootdelegation=false
 + 316909 CNFE: org.xml.sax.SAXException on org.eclipse.jetty.osgi.boot start with jsp fragment
 + 317231 Ability to configure jetty with a fragment bundle that contains etc/jetty.xml
 + 319060 Support web-bundles that are not expanded (bundle is zipped)

Jetty-6.1.25 26 July 2010
 + Jetty-6 is now in maintenance mode.
 + JETTY-1212 Long content lengths
 + JETTY-1214 Avoid ISE when scavenging invalid session
 + JETTY-1223 DefaultServlet: NPE when setting relativeResourceBase and resourceBase is not set
 + JETTY-1226 javax.activation needs to be listed in the system classes
 + JETTY-1237 Remember local/remote details of endpoint
 + JETTY-1251 protected against closed selector
 + COMETD-112 if two threads create the same channel, then create events may occur after subscribe events
 + 320264 Removed duplicate mime.property entries

jetty-7.1.4.v20100610
 + 298551 SslSocketConnector does not need keystore stream
 + 295715 AbstractSessionManager decoupled from Context
 + 292326 Stop continuations if server is stopped.
 + 292814 Make QoSFilter and DoSFilter JMX manageable
 + 293222 Improve request log to handle/show asynchronous latency
 + 294212 Can not customize session cookie path
 + 301608 Deregister shutdown hooks
 + 302350 org.eclipse.jetty.server.NCSARequestLog is missing JavaDoc
 + 303661 jetty.sh failes if JETTY_HOME is not writeable
 + 304100 Better document JMX setup in jetty-jmx.xml
 + 305300 AsyncContext.start dispatches runnable
 + 314299 Create test harness for JDBCLoginService
 + 314581 Implement the Sec-Websocket handshake
 + 315190 CrossOriginFilter avoid headers not understood by WebSocket
 + 315687 included init script fails to test for JETTY_HOME as empty
 + 315715 Improved Cookie version handling. Server.setMaxCookieVersion
 + 315744 Fixed STOP.PORT and STOP.KEY in start.jar
 + 315748 Removed --fromDaemon from start.jar (replaced with --daemon)
 + 315925 Improved context xml configuration handling
 + 315995 Incorrect package name in system classes list
 + 316119 Fixed maxIdleTime for SocketEndPoint
 + 316254 Implement @DeclareRoles
 + 316334 Breaking change on org.eclipse.jetty.client.HttpExchange
 + 316399 Debug output in MultiPartFilter
 + 316413 Restarting webapp for packed war fails
 + 316557 OSGi HttpService failure due to undeployed context handlers
 + JETTY-547 Delay close after shutdown until request read
 + JETTY-1231 Support context request log handler

jetty-7.1.3.v20100526
 + 296567 HttpClient RedirectListener handles new HttpDestination
 + 297598 JDBCLoginService uses hardcoded credential class
 + 305898 Websocket handles query string in URI
 + 307457 Exchanges are left unhandled when connection is lost
 + 313205 Unable to run test-jdbc-sessions tests
 + 314177 JSTL support is broken
 + 314009 jetty.xml configuration file on command line
 + 314459 support maven3 for builds

jetty-7.1.2.v20100523
 + 308866 Update test suite to JUnit4 - Module jetty-util
 + 312948 Recycle SSL crypto buffers
 + 313196 randomly allocate ports for session test.
 + 313278 Implement octet ranges in IPAccessHandler
 + 313336 secure websockets
 + 314009 updated README.txt
 + Update links to jetty website and wiki on test webapp

jetty-7.1.1.v20100517
 + 302344 Make the list of available contexts if root context is not configured optional
 + 304803 Remove TypeUtil Integer and Long caches
 + 306226 HttpClient should allow changing the keystore and truststore type
 + 308857 Update test suite to JUnit4 - Module jetty-jndi
 + 308856 Update test suite to JUnit4 - Module jetty-jmx
 + 308860 Update test suite to JUnit4 - Module jetty-rewrite
 + 308850 Update test suite to JUnit4 - Module jetty-annotations
 + 308853 Update test suite to JUnit4 - Module jetty-deploy
 + 308854 Update test suite to JUnit4 - Module jetty-http
 + 308859 Update test suite to JUnit4 - Module jetty-policy
 + 308858 Update test suite to JUnit4 - Module jetty-plus
 + 308863 Update test suite to JUnit4 - Module jetty-servlet
 + 308855 Update test suite to JUnit4 - Module jetty-io
 + 308862 Update test suite to JUnit4 - Module jetty-server
 + 308867 Update test suite to JUnit4 - Module jetty-webapp
 + 310918 Fixed write blocking for client HttpConnection
 + 312526 Protect shutdown thread initialization during shutdown

jetty-7.1.0 5 May 2010
 + 306353 fixed cross context dispatch to root context.
 + 311154 Added deprecated StringBuffer API for backwards compatibility
 + 311554 Protect shutdown thread from Server#doStop
 + 312243 Optimized timeout handling

jetty-7.1.0.RC1 5 May 2010
 + 286889 Allow System and Server classes to be set on Server instance and when applied to all webapps
 + 291448 SessionManager has isCheckingRemoteSessionIdEncoding
 + 296650 JETTY-1198 reset idle timeout on request body chunks
 + 297104 HTTP CONNECT does not work correct with SSL destinations
 + 306782 Close connection when expected 100 continues is not sent
 + 308848 Update test suite to JUnit4 - Module jetty-ajp
 + 308861 Update test suite to JUnit4 - Module jetty-security
 + 308864 Update test suite to JUnit4 - Module jetty-servlets
 + 308865 Update test suite to JUnit4 - Module jetty-start
 + 308868 Update test suite to JUnit4 - Module jetty-websocket
 + 308869 Update test suite to JUnit4 - Module jetty-xml
 + 309153 Hide extracted WEB-INF/lib when running a non-extracted war
 + 309369 Added WebSocketLoadTest
 + 309686 Fixed response buffers usage
 + 310094 Improved start.jar options handling and configs
 + 310382 NPE protection when WAR is not a file
 + 310562 SslSocketConnector fails to start if excludeCipherSuites is set
 + 310634 Get the localport when opening a server socket.
 + 310703 Update test suite to JUnit4 - Module tests/test-integration
 + 310918 Synchronize content exchange
 + 311154 Use Appendable in preference to StringBuilder/StringBuffer in APIs
 + 311362 Optional org.eclipse.jetty.util.log.stderr.SOURCE
 + JETTY-1030 - Improve jetty.sh script
 + JETTY-1142 Replace Set-Cookies with same name

jetty-7.1.0.RC0 27 April 2010
 + 294563 Websocket client connection
 + 297104 Improve handling of CONNECT method
 + 306349 ProxyServlet does not work unless deployed at /
 + 307294 Add AbstractLifeCycle.AbstractLifeCycleListener implementation
 + 307847 Fixed combining mime type parameters
 + 307898 Handle large/async websocket messages
 + 308009 ObjectMBean incorrectly casts getTargetException() to Exception
 + 308420 convert jetty-plus.xml to use DeploymentManager
 + 308925 Protect the test webapp from remote access
 + 309466 Removed synchronization from StdErrLog
 + 309765 Added JSP module
 + 310051 _configurationClasses now defaults to null in WebAppContext
 + 310094 Improved start.jar usage and config files
 + 310431 Default ErrorHandler as server Bean
 + 310467 Allow SocketConnector to create generic Connection objects
 + 310603 Make Logger interface consistent
 + 310605 Make a clean room implementation of the JSP logger bridge
 + Add AnnotationConfiguration to jetty-plus.xml
 + Fix jetty-plus.xml reference to addLifeCycle
 + JETTY-1200 SSL NIO Endpoint wraps non NIO buffers
 + JETTY-1202 Use platform default algorithm for SecureRandom
 + Merged 7.0.2.v20100331
 + Add NPE protection to ContainerInitializerConfiguration
 + Temporarily remove jetty-osgi module to clarify jsp version compatibility
 + JETTY-1212 handle long content lengths
 + JETTY-1214 avoid ISE when scavenging invalid session
 + JETTY-903 Stop both caches

jetty-7.0.2.v20100331 31 March 2010
 + 297552 Don't call Continuation timeouts from acceptor tick
 + 298236 Additional unit tests for jetty-client
 + 306783 NPE in StdErrLog when Throwable is null
 + 306840 Suppress content-length in requests with no content
 + 306880 Support for UPGRADE in HttpClient
 + 306884 Suspend with timeout <=0 never expires
 + 306782 httpbis interpretation of 100 continues. Body never skipped
 + 307589 updated servlet 3.0 continuations for final API
 + Take excess logging statements out of startup
 + Ensure webapps with no WEB-INF don't scan WEB-INF/lib
 + Allow Configuration array to be set on Server instance for all web apps

jetty-6.1.24 21 April 2010
 + JETTY-903 Stop both caches
 + JETTY-1198 reset idle timeout on request body chunks
 + JETTY-1200 SSL NIO Endpoint wraps non NIO buffers
 + JETTY-1211 SetUID loadlibrary name and debug
 + 308925 Protect the test webapp from remote access
 + COMETD-99 ClientImpl logs exceptions in listeners with "debug" level
 + COMETD-100 ClientImpl logs "null" as clientId
 + COMETD-107 Reloading the application with reload extension does not fire /meta/connect handlers until long poll timeout expires
 + Upgraded to cometd 1.1.1 client

jetty-6.1.23 2 April 2010
 + JSON parses NaN as null
 + Updated JSP to 2.1.v20091210
 + COMETD-28 Improved concurrency usage in Bayeux and channel handling
 + COMETD-46 reset ContentExchange content on resend
 + COMETD-58 Extension.rcv() return null causes NPE in AbstractBayeux.PublishHandler.publish
 + COMETD-59 AcknowledgeExtension does not handle null channel in Message
 + COMETD-62 Delay add listeners until after client construction
 + 296569 removeLifeCycleListener() has no effect
 + 292800 ContextDeployer - recursive setting is undone by FilenameFilter
 + 300178 HttpClients opens too many connections that are immediately closed
 + 304658 Inconsistent Expires date format in Set-Cookie headers with maxAge=0
 + 304698 org.eclipse.jetty.http.HttpFields$DateGenerator.formatCookieDate() uses wrong (?) date format
 + 306331 Session manager is kept after call to doScope
 + 306840 suppress content-length in requests without content
 + Remove references to old content in HttpClient client tests for www.sun.com
 + JETTY-875 Allow setting of advice field in response to Handshake
 + JETTY-983 Range handling cleanup
 + JETTY-1133 Handle multiple URL ; parameters
 + JETTY-1134 BayeuxClient: Connect msg should be sent as array
 + JETTY-1149 transient should be volatile in AbstractLifeCycle
 + JETTY-1153 System property for UrlEncoded charset
 + JETTY-1155 HttpConnection.close notifies HttpExchange
 + JETTY-1156 SSL blocking close with JVM Bug busy key fix
 + JETTY-1157 Don't hold array passed in write(byte[])
 + JETTY-1158 NPE in StdErrLog when Throwable is null
 + JETTY-1161 An Extension that measures round-trip delay for cometd messages.
 + JETTY-1162 Add support for async/sync message delivery to BayeuxClient
 + JETTY-1163 AJP13 forces 8859-1 encoding
 + JETTY-1168 Don't hold sessionIdManager lock when invalidating sessions
 + JETTY-1170 NPE on client when server-side extension returns null
 + JETTY-1174 Close rather than finish Gzipstreams to avoid JVM leak
 + JETTY-1174 Memory leak in ChannelImpl/ContinuationClient
 + JETTY-1175 NPE in TimesyncExtension
 + JETTY-1176 NPE in StatisticsExtension if client is null
 + JETTY-1177 Allow error handler to set cacheControl
 + JETTY-1178 Make continuation servlet to log the incoming JSON in case of parsing errors
 + JETTY-1180 Extension methods are wrongly called
 + JETTY-1182 COMETD-76 do not lock client while sending messages.
 + JETTY-1182 Reduce synchronization in ContinuationCometdServlet
 + JETTY-1183 AcknowledgedMessagesClientExtension does not handle correctly message resend when client long polls again
 + JETTY-1186 Better document JMX setup in jetty-jmx.xml
 + JETTY-1188 Null old jobs in QueuedThreadPool
 + JETTY-1191 Limit size of ChannelId cache
 + JETTY-1192 Fixed Digested POST and HttpExchange onRetry
 + JETTY-1193 Exception details are lost in AbstractCometdServlet.getMessages
 + JETTY-1195 Coalesce buffers in ChannelEndPoint.flush()
 + JETTY-1196 Enable TCP_NODELAY by default in client connectors
 + JETTY-1197 SetUID module test fails when using Java 1.6 to build
 + JETTY-1199 FindBugs cleanups
 + JETTY-1205 Memory leak in browser-to-client mapping
 + JETTY-1207 NPE protection in FormAuthenticator
 + JETTY-1202 Use platfrom default algorithm for SecureRandom

jetty-7.0.2.RC0
 + JSON parses NaN as null
 + 290765 Reset input for HttpExchange retry.
 + 292799 WebAppDeployer - start a started context?
 + 292800 ContextDeployer - recursive setting is undone by FilenameFilter
 + 294799 when configuring a webapp, don't look for WEB-INF/jetty6-web.xml
 + 296569 removeLifeCycleListener() has no effect
 + 296765 JMX Connector Server and ShutdownThread
 + 297421 Hide server/system classes from WebAppClassLoader.getResources
 + 297783 Handle HEAD reponses in HttpClient
 + 298144 Unit test for jetty-client connecting to a server that uses Basic Auth
 + 298145 Reorganized test harness to separate the HTTP PUT and HTTP GET test URLs
 + 298234 Unit test for jetty-client handling different HTTP error codes
 + 298667 DeploymentManager uses ContextProvider and WebAppProvider
 + 299455 Enum support in JSONPojoConvertor
 + 300178 HttpClients opens too many connections that are immediately closed
 + 300733 Jars from lib/ext are not visible for my web application
 + 300933 AbstractConnector uses concurrent objects for stats
 + 301089 Improve statistics available in StatisticsHandler and AbstractConnector
 + 302018 Improve statistics available in AbstractSessionHandler
 + 302198 Rename HttpClient authorization classes to Authentication
 + 302244 invalid configuration boolean conversion in FormAuthenticator
 + 302246 redirect loop using form authenticator
 + 302556 CrossOriginFilter does not work correctly when Access-Control-Request-Headers header is not present
 + 302669 WebInfConfiguration.unpack() unpacks WEB-INF/* from a ResourceCollection, breaking JSP reloading with ResourceCollections
 + 303526 Added include cyphers
 + 304307 Handle ;jsessionid in FROM Auth
 + 304532 Skip some tests on IBM JVMs until resolved
 + 304658 Inconsistent Expires date format in Set-Cookie headers with maxAge=0
 + 304698 org.eclipse.jetty.http.HttpFields$DateGenerator.formatCookieDate() uses wrong (?) date format
 + 304781 Reset HttpExchange timeout on slow request content.
 + 304801 SSL connections FULL fix
 + 306330 Flush filter chain cache after Invoker servlet
 + 306331 Session manager is kept after call to doScope
 + JETTY-776 Make new session-tests module to concentrate all reusable session clustering test code
 + JETTY-910 Allow request listeners to access session
 + JETTY-983 Range handling cleanup
 + JETTY-1151 JETTY-1098 allow UTF-8 with 0 carry bits
 + JETTY-1153 System property for UrlEncoded charset
 + JETTY-1155 HttpConnection.close notifies HttpExchange
 + JETTY-1156 SSL blocking close with JVM Bug busy key fix
 + JETTY-1157 Don't hold array passed in write(byte[])
 + JETTY-1163 AJP13 forces 8859-1 encoding
 + JETTY-1177 Allow error handler to set cacheControl
 + JETTY-1179 Persistant session tables created on MySQL use wrong datatype
 + JETTY-1184 shrink thread pool even with frequent small jobs
 + JETTY-1133 Handle multiple URL ; parameters
 + JETTY-1174 Close rather than finish Gzipstreams to avoid JVM leak
 + JETTY-1192 Fixed Digested POST
 + JETTY-1199 FindBugs cleanups
 + COMETD-46 reset ContentExchange response content on resend
 + Added IPAccessHandler
 + Updated Servlet3Continuation to final 3.0.20100224
 + 305997 Coalesce buffers in ChannelEndPoint.flush()
 + 306028 Enable TCP_NODELAY by default in client connectors


jetty-8.0.0.M0 28 February 2010
 + Updated servlet 3.0 spec 20100224
 + Merged 7.0.1.v20091116
 + Updated to cometd 1.0.1
 

jetty-7.0.1.v20091125 25 November 2009
 + 274251 DefaultServlet supports exact match mode.
 + 288401 HttpExchange.cancel() Method Unimplemented
 + 289027 deobfuscate HttpClient SSL passwords
 + 289265 Test harness for async input
 + 289959 Improved ContextDeployer configuration
 + 289960 start.jar assumes command line args are configs
 + 291019 Fix default DEBUG option; "-D.DEBUG=true" now works
 + 291340 Race condition in onException() notifications
 + 291543 make bin/*.sh scripts executable in distribution
 + 291589 Update jetty-rewrite demo
 + 292642 Fix errors in embedded Jetty examples
 + 292825 Continuations ISE rather than ignore bad transitions
 + 292546 Proactively enforce HttpClient idle timeout
 + 293222 Improved StatisticsHandler for async
 + 293506 Unable to use jconsole with Jetty when running with security manager
 + 293557 Add "jad" mime mapping
 + 294154 Patched jetty-osgi
 + 294224 HttpClient timeout setting has no effect when connecting to host
 + 294345 Support for HTTP/301 + HTTP/302 response codes
 + 294563 Initial websocket implementation
 + JETTY-937 More JVM bug work arounds. Insert pause if all else fails
 + JETTY-983 Send content-length with multipart ranges
 + JETTY-1114 unsynchronised WebAppClassloader.getResource(String)
 + JETTY-1121 Merge Multipart query parameters
 + JETTY-1122 Handle multi-byte utf that causes buffer overflow
 + JETTY-1125 TransparentProxy incorrectly configured for test webapp
 + JETTY-1129 Filter control characters out of StdErrLog
 + JETTY-1135 Handle connection closed before accepted during JVM bug work around
 + JETTY-1144 fixed multi-byte character overflow
 + JETTY-1148 Reset partially read request reader.
 + COMETD-34 Support Baeyux MBean
 + Fixed XSS issue in CookieDump demo servlet.
 + Improved start.jar usage text for properties
 + Promoted Jetty Centralized Logging from Sandbox
 + Promoted Jetty WebApp Verifier from Sandbox
 + Refactored continuation test harnessess
 + Fixed client abort asocciation
 + CQ-3581 jetty OSGi contribution
 + Moved centralized logging and verifier back to sandbox
 + 294345 Support for HTTP/301 + HTTP/302 response codes
 + CVE-2009-3555 Prevent SSL renegotiate for SSL vulnerability
 + 295421 Cannot reset() a newly created HttpExchange: IllegalStateException 0 => 0
 + 295562 CrossOriginFilter does not work with default values in Chrome and Safari

jetty-7.0.0.v20091005 5 October 2009
291340 Race condition in onException() notifications

jetty-6.1.21 22 September 2009
 + JETTY-719 Document state machine of jetty http client
 + JETTY-933 State == HEADER in client
 + JETTY-936 Improved servlet matching and optimized
 + JETTY-1038 ChannelId.isParentOf returns the wrong result
 + JETTY-1061 Catch exceptions from cometd listeners
 + JETTY-1072 maven plugin handles context path not as documented
 + JETTY-1080 modified previous fix for windows
 + JETTY-1084 HEAD command not setting content-type in response under certain circumstances
 + JETTY-1090 resolve inifinte loop condition for webdav listener
 + JETTY-1092 MultiPartFilter can be pushed into infinite loop
 + JETTY-1093 Request.toString throws exception when size exceeds 4k
 + JETTY-1098 Default form encoding is UTF8
 + JETTY-1099 Improve cookie handling in BayeuxClient
 + JETTY-1100 extend setuid feature to allow setting max open file descriptors
 + JETTY-1102 Wrong usage of deliver() in private chat messages
 + JETTY-1108 SSL EOF detection
 + JETTY-1109 Improper handling of cookies in Terracotta tests
 + JETTY-1112 Response fails if header exceeds buffer size
 + JETTY-1113 IllegalStateException when adding servlet filters programmatically
 + JETTY-1114 Unsynchronize webapp classloader getResource
 + 282543 HttpClient SSL buffer size fix
 + 288055 fix jetty-client for failed listener state machine
 + 288153 reset exchange when resending
 + 288182 PUT request fails during retry
 + Fix DefaultServletTest for windows
 + Update Jetty implementation of com.sun.net.httpserver.*
 + Include tmp directory sweeper in build
 + Streamline jetty-jboss build, update sar to QueuedThreadPool

jetty-7.0.0.RC6 September 21 2009
 + Fixed XSS issue in CookieDump demo servlet.
 + 289958 StatisticsServlet incorrectly adds StatisticsHandler
 + 289960 start.jar assumes command line args are configs
 + 290081 Eager consume LF after CR
 + 290761 HttpExchange isDone handles intercepted events.
 + JETTY-719 Document state machine of jetty http client
 + JETTY-780 CNFE during startup of webapp with spring-context >= 2.5.1
 + JETTY-936 274251 Improved servlet matching and optimized'
 + JETTY-1080 modify previous fix to work on windows
 + JETTY-1084 HEAD command not setting content-type in response under certain circumstances
 + JETTY-1086 Use UncheckedPrintWriter & cleaned up HttpStatus.Code usage
 + JETTY-1090 resolve potential infinite loop with webdav listener
 + JETTY-1092 MultiPartFilter can be pushed into infinite loop
 + JETTY-1093 Request.toString throws exception when size exceeds 4k
 + JETTY-1098 Default form encoding is UTF8
 + JETTY-1101 Updated servlet3 continuation constructor
 + JETTY-1105 Custom error pages aren't working
 + JETTY-1108 SSL EOF detection
 + JETTY-1112 Response fails if header exceeds buffer size
 + JETTY-1113 IllegalStateException when adding servlet filters programmatically
 + 280723 Add non blocking statistics handler
 + 282543 HttpClient SSL buffer size fix
 + 283357 org.eclipse.jetty.server.HttpConnectionTest exceptions
 + 288055 jetty-client fails to resolve failed resolution attempts correctly
 + 288153 jetty-client resend doesn't reset exchange
 + 288466 LocalConnector is not thread safe
 + 288514 AbstractConnector does not handle InterruptedExceptions on shutdown
 + 288772 Failure to connect does not set status to EXCEPTED
 + 289146 formalize reload policy functionality
 + 289156 jetty-client: no longer throw runtime exception for bad authn details
 + 288182 PUT request fails during retry
 + 289221 HttpExchange does not timeout when using blocking connector
 + 289285 org.eclipse.jetty.continuation 7.0.0.RC5 imports the org.mortbay.util.ajax package
 + 289686 HttpExchange.setStatus() has too coarse synchronization
 + Tweak DefaultServletTest under windows
 + Copy VERSION.txt to distro
 + Remove printlns from jetty-plus

jetty-6.1.20 27 August 2009
 + JETTY-838 Don't log and throw
 + JETTY-874 Better error on full header.
 + JETTY-960 Support ldaps
 + JETTY-1046 maven-jetty-jspc-plugin keepSources takes affect only in packageRoot
 + JETTY-1057 XSS error page
 + JETTY-1065 Add RedirectRegexRule to provide match/replace/group redirect support
 + JETTY-1066 Send 400 error for request URI parse exceptions
 + JETTY-1068 Avoid busy flush of async SSL
 + JETTY-1069 Adjust Bayeux Java client backoff algorithm
 + JETTY-1070 Java Bayeux Client not sending /meta/disconnect on stop
 + JETTY-1074 JMX thread manipulation
 + JETTY-1077 HashSSORealm shares Principals between UserRealms
 + JETTY-1078 Automatic JSON Pojo Conversion
 + JETTY-1079 ResourceCollection.toString() can throw IllegalStateException
 + JETTY-1080 Ignore files that would be extracted outside the destination directory when unpacking WARs
 + JETTY-1081 Handle null content type in GzipFilter
 + JETTY-1084 Disable GzipFilter for HEAD requests
 + JETTY-1085 Allow url sessionID if cookie invalid
 + JETTY-1086 Added UncheckedPrintWriter to avoid ignored EOFs
 + JETTY-1087 Chunked SSL non blocking input
 + JETTY-1098 Upgrade jsp to SJSAS-9_1_1-B60F-07_Jan_2009
 + 283513 Check endp.isOpen when blocking read
 + 283818 fixed merge of forward parameters
 + 285006 Fixed NPE in AbstractConnector during shutdown
 + 286535 ContentExchange status code
 + 286911 Clean out cache when recycling HTTP fields
 + COMETD-7 max latency config for lazy messages
 + Added getSubscriptions to cometd client
 + Made unSubscribeAll public on cometd client
 + Removed clearing of queue in unSubscribeAll for cometd client
 + Update test-jndi and test-annotation examples for atomikos 3.5.5
 + Clarified cometd interval timeout and allow per client intervals
 + Update Main.main method to call setWar
 + Added DebugHandler

jetty-7.0.0.RC5 27 August 2009
 + 286911 Clean out cache when recycling HTTP fields
 + JETTY-838 Don't log and throw
 + JETTY-874 Better header full warnings
 + JETTY-960 Support for ldaps
 + JETTY-1081 Handle null content type in GzipFilter
 + JETTY-1084 Disable GzipFilter for HEAD requests
 + JETTY-1085 Allow url sessionID if cookie invalid
 + JETTY-1086 Added UncheckedPrintWriter to avoid ignored EOFs
 + JETTY-1087 Chunked SSL non blocking input
 + 287496 Use start.ini always and added --exec
 + 287632 FilterContinuations for blocking jetty6

jetty-6.1.19 1 July 2009
 + JETTY-799 shell script for jetty on cygwin
 + JETTY-863 Non blocking stats handler
 + JETTY-937 Further Improvements for sun JVM selector bugs
 + JETTY-970 BayeuxLoadGenerator latency handling
 + JETTY-1011 Grizzly uses queued thread pool
 + JETTY-1028 jetty:run plugin should check for the web.xml from the overlays if not found in src/main/webapp/WEB-INF/
 + JETTY-1029 Handle quoted cookie paths
 + JETTY-1031 Handle large pipeline
 + JETTY-1033 jetty-plus compiled with jdk1.5
 + JETTY-1034 Cookie parsing
 + JETTY-1037 reimplemented channel doRemove
 + JETTY-1040 jetty.client.HttpConnection does not handle non IOExceptions
 + JETTY-1042 Avoid cookie reuse on shared connection
 + JETTY-1044 add commons-daemon support as contrib/start-daemon module
 + JETTY-1045 Handle the case where request.PathInfo() should be "/*"
 + JETTY-1046 maven-jetty-jspc-plugin keepSources takes affect only in packageRoot
 + JETTY-1047 Cometd client can grow cookie headers
 + JETTY-1048 Default servlet can handle partially filtered large static content
 + JETTY-1049 Improved transparent proxy usability
 + JETTY-1054 Avoid double deploys
 + JETTY-1055 Cookie quoting
 + JETTY-1057 Error page stack trace XSS
 + JETTY-1058 Handle trailing / with aliases on
 + JETTY-1062 Don't filter cometd message without data

jetty-7.0.0.RC4 18 August 2009
 + 286185 Implement ability for JSON implementation to automatically register convertors
 + Added discoverable start options
 + 286535 ContentExchange status code
 + 285891 SessionAuthentication is serializable
 + JETTY-1079 ResourceCollection.toString
 + 279820 Fixed HotSwapHandler
 + JETTY-1080 Ignore files that would be extracted outside the destination directory when unpacking WARs
 + JETTY-1057 XSS error page

jetty-7.0.0.RC3 7 August 2009
 + 277403 remove system properties
 + JETTY-1074 JMX thread manipulation
 + Improved deferred authentication handling
 + 285697 extract parameters if dispatch has query
 + 282447 concurrent destinations in HttpClient
 + 283172 fix Windows build, broken on directory creation with the DefaultServlet
 + 283375 additional error-checking on SSL connector passwords to prevent NPE
 + 283513 Check endp.isOpen when blocking read

jetty-7.0.0.RC2 29 June 2009
 + 283844 Webapp / TLD errors are not clear
 + 283375 improved extensibility of SSL connectors
 + 283818 fixed merge of forward parameters
 + backport jetty-8 annotation parsing to jetty-7
 + Disassociate method on IdentityService
 + 284510 Enhance jetty-start for diagnosis and unit testing
 + 284475 update jetty.sh for new OPTIONS syntax
 + Added DebugHandler
 + Added JavaUtilLog for Jetty logging to java.util.logging framework
 + 284981 Implement a cross-origin filter
 + Improved handling of overlays and resourceCollections
 + 285006 fix AbstractConnector NPE during shutdown.

jetty-7.0.0.RC1 15 June 2009
 + JETTY-1066 283357 400 response for bad URIs
 + JETTY-1068 Avoid busy flush of async SSL
 + 283344 Startup on windows is broken

jetty-7.0.0.RC0 8 June 2009
 + JETTY-967 create standalone build for PKCS12Import at codehaus
 + JETTY-1056 update jetty-ant module for Jetty 7 at codehaus trunk
 + JETTY-1058 Handle trailing / with aliases
 + 280843 Buffer pool uses isHeader
 + 271535 Adding integration tests, and enabling RFC2616 tests
 + 281287 Handle date headers before 1 Jan 1970
 + 282807 Better handling of 100 continues if response committed.
 + 282807 283049 282543 Improved handling of timeouts and complete. More debug

jetty-7.0.0.M4 1 June 2009
 + 281059 NPE in QTP with debug on
 + JETTY-799 shell script for jetty on cygwin
 + JETTY-1031 Handle large pipeline
 + JETTY-1034 Cookie parsing
 + JETTY-1042 Prevent cookie leak between shared connection
 + JETTY-1048 Fix for large partially filtered static content
 + JETTY-1049 Improved transparent proxy usability
 + JETTY-1054 Avoid double deploys
 + JETTY-1055 Cookie quoting
 + JETTY-1057 Error page stack trace XSS

jetty-7.0.0.M3 20 June 2009
 + fixed race with expired async listeners
 + refactored configuration mechanism
 + added WebAppContext.setConfigurationDiscovered for servlet 3.0 features
 + 274251 Allow dispatch to welcome files that are servlets (configurable)
 + 277403 Cleanup system property usage.
 + 277798 Denial of Service Filter
 + Portable continuations for jetty6 and servlet3
 + Refactored continuations to only support response wrapping
 + Added ContinuationThrowable
 + 276545 Quoted cookie paths
 + 279725 Support 100 and 102 expectations
 + Refactored AbstractBuffers to HttpBuffers for performance
 + Numerous cleanups from static code analysis
 + 280707 client.HttpConnection does not catch and handle non-IOExceptions
 + 281470 Handle the case where request.PathInfo() should be "/*"

jetty-7.0.0.M2 18 May 2009
 + JETTY-937 Work around Sun JVM bugs
 + JETTY-941 Linux chkconfig hint
 + JETTY-959 CGI servlet doesn't kill the CGI in case the client disconnects
 + JETTY-980 Fixed ResourceHandler ? handling, and bad URI creation in listings
 + JETTY-996 Make start-stop-daemon optional
 + 273767 Update to use geronimo annotations spec 1.1.1
 + JETTY-1003 java.lang.IllegalArgumentException: timeout can't be negative
 + JETTY-1004 CERT VU#402580 Canonical path handling includes ? in path segment
 + JETTY-1013 MySql Error with JDBCUserRealm
 + JETTY-1014 Enable start-stop-daemon by default on jetty.sh (START_STOP_DAEMON=1)
 + JETTY-1015 Reduce BayeuxClient and HttpClient lock contention
 + JETTY-1020 ZipException in org.mortbay.jetty.webapp.TagLibConfiguration prevents all contexts from being loaded
 + 275396 Added ScopedHandler to set servlet scope before security handler
 + 275396 Added Authentication.Wrapped to allow JSAPI wrapping

jetty-6.1.18 16 May 2009
 + JETTY-937 Improved work around sun JVM selector bugs
 + JETTY-1004 CERT VU#402580 Canonical path handling includes ? in path segment
 + JETTY-1008 ContinuationBayeux destroy is called
 + JETTY-1013 MySql Error with JDBCUserRealm
 + JETTY-1014 Enable start-stop-daemon by default on jetty.sh (START_STOP_DAEMON=1)
 + JETTY-1015 Reduce BayeuxClient and HttpClient lock contention
 + JETTY-1017 HttpDestination has too coarse locking
 + JETTY-1018 Denial of Service Filter
 + JETTY-1020 ZipException in org.mortbay.jetty.webapp.TagLibConfiguration prevents all contexts from being loaded
 + JETTY-1022 Removed several 1.5isms

Jetty-5.1.15 - 18 May 2009
 + JETTY-418 synchronized load class
 + JETTY-1004 CERT VU402580 Canonical path handling includes ? in path segment
 + Fixes for CERT438616-CERT237888-CERT21284

jetty-6.1.17 30 April 2009
 + JETTY-936 Make optional dispatching to welcome files as servlets
 + JETTY-937 Work around sun JVM selector bugs
 + JETTY-941 Linux chkconfig hint
 + JETTY-957 Reduce hardcoded versions
 + JETTY-980 Security / Directory Listing XSS present
 + JETTY-982 Make test-jaas-webapp run with jetty:run
 + JETTY-983 Default Servlet sets accept-ranges for cached/gzipped content
 + JETTY-988 X-Forwarded-Host has precedence over X-Forwarded-Server
 + JETTY-989 GzipFilter handles addHeader
 + JETTY-990 Async HttpClient connect
 + JETTY-992 URIUtil.encodePath encodes markup characters
 + JETTY-996 Make start-stop-daemon optional
 + JETTY-997 Remove jpackage-utils dependency on rpm install
 + JETTY-980 Fixed ResourceHandler ? handling, and bad URI creation in listings
 + JETTY-985 Allow listeners to implement both interfaces
 + JETTY-1000 Avoided needless 1.5 dependency
 + JETTY-1002 cometd-api to 1.0.beta8
 + JETTY-1003 java.lang.IllegalArgumentException: timeout can't be negative
 + JETTY-1004 CERT VU#402580 Canonical path handling includes ? in path segment
 + JETTY-1006 Resume meta connect on all XD messages

jetty-7.0.0.M1 22 April 2009
 + 271258 FORM Authentication dispatch handling avoids caching
 + Initial support for LoginService.logout
 + Removed HTTPConnection specifics from connection dispatching
 + JETTY-695 Handler dump
 + Reworked authentication for deferred authentication
 + Reworked JMX for new layout
 + JETTY-983 DefaultServlet generates accept-ranges for cached/gzip content
 + 273011 JETTY-980 JETTY-992 Security / Directory Listing XSS present
 + 271536 Add support to IO for quietly closing Readers / Writers
 + 273101 Fix DefaultServletTest XSS test case
 + 273153 Test for Nested references in DispatchServlet

jetty-6.1.16 1 April 2009
 + JETTY-702 Create "jetty-tasks.xml" for the Ant plugin
 + JETTY-899 Standardize location for configuration files which go into etc
 + JETTY-936 Allow dispatch to welcome files that are servlets
 + JETTY-944 Lazy messages don't prevent long polls waiting
 + JETTY-946 Redeploys with maven jetty plugin of webapps with overlays don't work
 + JETTY-947 Exception stops terracotta session scavenger
 + JETTY-948 ConcurrentModificationException in TerracottaSessionManager scavenger
 + JETTY-949 Move cometd source to cometd.org project
 + JETTY-953 SSL keystore file input stream is not being closed directly
 + JETTY-956 SslSelectChannelConnector - password should be the default value of keyPassword if not specified
 + JETTY-959 CGI servlet doesn't kill the CGI in case the client disconnects
 + JETTY-964 Typo in Jetty 6.1.15 Manifest - Bundle-RequiredExcutionEnvironment
 + JETTY-972 Move cometd code back from cometd.org project (temporarily)
 + JETTY-973 Deliver same message to a collection of cometd Clients

jetty-7.0.0.M0 27 March 2009
 + JETTY-496 Support inetd/xinetd through use of System.inheritedChannel()
 + JETTY-540 Merged 3.0 Public Review changes
 + JETTY-567 Delay in initial TLS Handshake With FireFox 3 beta5 and SslSelectChannelConnector
 + JETTY-600 Automated tests of WADI integration + upgrade to WADI 2.0
 + JETTY-691 System.getProperty() calls ... wrap them in doPrivileged
 + JETTY-713 Expose additional AbstractConnector methods via MBean
 + JETTY-731 Completed DeliverListener for cometd
 + JETTY-748 RandomAccessFileBuffer for hadoop optimization
 + JETTY-748 Reduced retries on async writes
 + JETTY-749 Improved ArrayQueue
 + JETTY-765 ensure stop mojo works for all execution phases
 + JETTY-774 Improved caching of mime types with charsets
 + JETTY-775 AbstractSessionTest remove timing related test
 + JETTY-778 handle granular windows timer in lifecycle test
 + JETTY-779 Fixed line feed in request log
 + JETTY-781 Add "mvn jetty:deploy-war" for deploying a pre-assembled war
 + JETTY-782 Implement interval advice for BayeuxClient
 + JETTY-783 Update jetty self-signed certificate
 + JETTY-784 TerracottaSessionManager leaks sessions scavenged in other nodes
 + JETTY-786 Allow DataSourceUserRealm to create tables
 + JETTY-787 Handle MSIE7 mixed encoding
 + JETTY-788 Fix jotm for scoped jndi naming
 + JETTY-790 WaitingContinuations can change mutex if not pending
 + JETTY-792 TerracottaSessionManager does not unlock new session with requested id
 + JETTY-793 Fixed DataCache millisecond rounding
 + JETTY-794 WADI integration tests fail intermittently.
 + JETTY-795 NullPointerException in SocketConnector.java
 + JETTY-801 Bring back 2 arg EnvEntry constructor
 + JETTY-802 Modify the default error pages to make association with Jetty clearer
 + JETTY-804 HttpClient timeout does not always work
 + JETTY-805 Fix jetty-jaas.xml for new UserRealm package
 + JETTY-806 Timeout related Deadlocks in HTTP Client
 + JETTY-807 HttpTester to handle charsets
 + JETTY-808 cometd client demo run.sh
 + JETTY-809 Need a way to customize WEB-INF/lib file extensions that are added to the classpath
 + JETTY-811 Allow configuration of system properties for the maven plugin using a file
 + JETTY-813 Simplify NCSARequestLog.java
 + JETTY-814 Add org.eclipse.jetty.client.Address.toString()
 + JETTY-816 Implement reconnect on java bayeux client
 + JETTY-817 Aborted SSL connections may cause jetty to hang with full cpu
 + JETTY-818 Support javax.servlet.request.ssl_session_id
 + JETTY-821 Allow lazy loading of persistent sessions
 + JETTY-822 Commit when autocommit=true causes error with mysql
 + JETTY-823 Extend start.config profiles
 + JETTY-824 Access to inbound byte statistics
 + JETTY-825 URL decoding of spaces (+) fails for encoding not utf8
 + JETTY-830 Add ability to reserve connections on http client
 + JETTY-831 Add ability to stop java bayeux client
 + JETTY-832 More UrlDecoded handling in relation to JETTY-825
 + JETTY-834 Configure DTD does not allow <Map> children
 + JETTY-837 Response headers set via filter are ignored for static resources
 + JETTY-840 add default mime types to *.htc and *.pps
 + JETTY-841 Duplicate messages when sending private message to yourself with cometd chat demo
 + JETTY-842 NPE in jetty client when no path component
 + JETTY-843 META-INF/MANIFEST.MF is not present in unpacked webapp
 + JETTY-844 Replace reflection with direct invocation in Slf4jLog
 + JETTY-848 Temporary folder not fully cleanup after stop (via Sweeper)
 + JETTY-854 JNDI scope does not work with applications in a .war
 + JETTY-859 MultiPartFilter ignores the query string parameters
 + JETTY-861 switched buffer pools to ThreadLocal implementation
 + JETTY-862 EncodedHttpURI ignores given encoding in constructor
 + JETTY-866 jetty-client test case fix
 + JETTY-869 NCSARequestLog locale config
 + JETTY-870 NullPointerException in Response when performing redirect to wrong relative URL
 + JETTY-871 jetty-client expires() NPE race condition fixed
 + JETTY-876 Added new BlockingArrayQueue and new QueuedThreadPool
 + JETTY-894 Add android .apk to mime types
 + JETTY-897 Remove swing dependency in GzipFilter
 + JETTY-898 Allow jetty debs to start with custom java args provided by users
 + JETTY-899 Standardize location and build process for configuration files which go into etc
 + JETTY-890 merge jaspi branch to trunk
 + JETTY-909 Update useragents cache
 + JETTY-917 Change for JETTY-811 breaks systemProperties config parameter in maven-jetty-plugin
 + JETTY-922 Fixed NPE on getRemoteHost when socket closed
 + JETTY-923 Client supports attributes
 + JETTY-926 default location for generatedClasses of jspc plugin is incorrect
 + JETTY-939 NPE in AbstractConfiguration.callPreDestroyCallbacks
 + JETTY-938 Deadlock in the TerracottaSessionManager
 + JETTY-946 Redeploys with maven jetty plugin of webapps with overlays don't work
 + JETTY-950 Fix double-printing of request URI in request log
 + JETTY-953 SSL keystore file input stream is not being closed directly
 + JETTY-956 SslSelectChannelConnector - password should be the default value of keyPassword if not specified
 + moved to org.eclipse packages
 + simplified HandlerContainer API

jetty-6.1.15 4 March 2009
 + JETTY-931 Fix issue with jetty-rewrite.xml
 + JETTY-934 fixed stop/start of Bayeux Client
 + JETTY-938 Deadlock in the TerracottaSessionManager
 + JETTY-939 NPE in AbstractConfiguration.callPreDestroyCallbacks
 + JETTY-923 BayeuxClient uses message pools to reduce memory footprint
 + JETTY-924 Improved BayeuxClient disconnect handling
 + JETTY-925 Lazy bayeux messages
 + JETTY-926 default location for generatedClasses of jspc plugin is incorrect

jetty-6.1.15 2 March 2009
 + JETTY-923 BayeuxClient uses message pools to reduce memory footprint
 + JETTY-924 Improved BayeuxClient disconnect handling
 + JETTY-925 Lazy bayeux messages
 + JETTY-926 default location for generatedClasses of jspc plugin is incorrect

jetty-6.1.15.rc4 19 February 2009
 + JETTY-496 Support inetd/xinetd through use of System.inheritedChannel()
 + JETTY-713 Expose additional AbstractConnector methods via MBean
 + JETTY-749 Improved ack extension
 + JETTY-811 Allow configuration of system properties for the maven plugin using a file
 + JETTY-840 add default mime types to *.htc and *.pps
 + JETTY-848 Temporary folder not fully cleanup after stop (via Sweeper)
 + JETTY-872 Handshake handler calls wrong extension callback
 + JETTY-879 Support extra properties in jQuery comet implementation
 + JETTY-802 Modify the default error pages to make association with Jetty clearer
 + JETTY-869 NCSARequestLog locale config
 + JETTY-870 NullPointerException in Response when performing redirect to wrong relative URL
 + JETTY-878 Removed printStackTrace from WaitingContinuation
 + JETTY-882 ChannelBayeuxListener called too many times
 + JETTY-884 Use hashcode for threadpool ID
 + JETTY-815 Add comet support to jQuery javascript library
 + JETTY-887 Split configuration and handshaking in jquery comet
 + JETTY-888 Fix abort in case of multiple outstanding connections
 + JETTY-894 Add android .apk to mime types
 + JETTY-898 Allow jetty debs to start with custom java args provided by users
 + JETTY-909 Update useragents cache


jetty-6.1.15.rc3 28 January 2009
 + JETTY-691 System.getProperty() calls ... wrap them in doPrivileged
 + JETTY-844 Replace reflection with direct invocation in Slf4jLog
 + JETTY-861 switched buffer pools to ThreadLocal implementation
 + JETTY-866 jetty-client test case fix

jetty-6.1.15.rc2 23 January 2009
 + adjustment to jetty-client assembly packaging
 + JETTY-567 Delay in initial TLS Handshake With FireFox 3 beta5 and SslSelectChannelConnector

jetty-6.1.15.pre0 20 January 2009
 + JETTY-600 Automated tests of WADI integration + upgrade to WADI 2.0
 + JETTY-749 Reliable message delivery
 + JETTY-794 WADI integration tests fail intermittently.
 + JETTY-781 Add "mvn jetty:deploy-war" for deploying a pre-assembled war
 + JETTY-795 NullPointerException in SocketConnector.java
 + JETTY-798 Jboss session manager incompatible with LifeCycle.Listener
 + JETTY-801 Bring back 2 arg EnvEntry constructor
 + JETTY-802 Modify the default error pages to make association with Jetty very clear
 + JETTY-804 HttpClient timeout does not always work
 + JETTY-806 Timeout related Deadlocks in HTTP Client
 + JETTY-807 HttpTester to handle charsets
 + JETTY-808 cometd client demo run.sh
 + JETTY-809 Need a way to customize WEB-INF/lib file extensions that are added to the classpath
 + JETTY-814 Add org.eclipse.jetty.client.Address.toString()
 + JETTY-816 Implement reconnect on java bayeux client
 + JETTY-817 Aborted SSL connections may cause jetty to hang with full cpu
 + JETTY-819 Jetty Plus no more jre 1.4
 + JETTY-821 Allow lazy loading of persistent sessions
 + JETTY-824 Access to inbound byte statistics
 + JETTY-825 URL decoding of spaces (+) fails for encoding not utf8
 + JETTY-827 Externalize servlet api
 + JETTY-830 Add ability to reserve connections on http client
 + JETTY-831 Add ability to stop java bayeux client
 + JETTY-832 More UrlDecoded handling in relation to JETTY-825
 + JETTY-833 Update debian and rpm packages for new jsp-2.1-glassfish jars and servlet-api jar
 + JETTY-834 Configure DTD does not allow <Map> children
 + JETTY-837 Response headers set via filter are ignored for static resources
 + JETTY-841 Duplicate messages when sending private message to yourself with cometd chat demo
 + JETTY-842 NPE in jetty client when no path component
 + JETTY-843 META-INF/MANIFEST.MF is not present in unpacked webapp
 + JETTY-852 Ensure handshake and connect retried on failure for jquery-cometd
 + JETTY-854 JNDI scope does not work with applications in a .war
 + JETTY-855 jetty-client uber assembly support
 + JETTY-858 ContentExchange provides bytes
 + JETTY-859 MultiPartFilter ignores the query string parameters
 + JETTY-862 EncodedHttpURI ignores given encoding in constructor

jetty-6.1.14 14 November 2008
 + JETTY-630 jetty6-plus rpm is missing the jetty6-plus jar
 + JETTY-748 Reduced flushing of large content
 + JETTY-765 ensure stop mojo works for all execution phases
 + JETTY-777 include util5 on the jetty debs
 + JETTY-778 handle granular windows timer in lifecycle test
 + JETTY-779 Fixed line feed in request log
 + JETTY-782 Implement interval advice for BayeuxClient
 + JETTY-783 Update jetty self-signed certificate
 + JETTY-784 TerracottaSessionManager leaks sessions scavenged in other nodes
 + JETTY-787 Handle MSIE7 mixed encoding
 + JETTY-788 Fix jotm for new scoped jndi
 + JETTY-790 WaitingContinuations can change mutex if not pending
 + JETTY-791 Ensure jdk1.4 compatibility for jetty-6
 + JETTY-792 TerracottaSessionManager does not unlock new session with requested id
 + JETTY-793 Fixed DataCache millisecond rounding

jetty-6.1.12 4 November 2008
 + JETTY-731 Completed DeliverListener for cometd
 + JETTY-772 Increased default threadpool size to 250
 + JETTY-774 Cached text/json content type
 + JETTY-775 fix port of openspaces to jetty-6

jetty-7.0.0.pre5 30 Oct 2008
 + JETTY-766 Fix npe
 + JETTY-767 Fixed SSL Client no progress handshake bug
 + JETTY-768 Remove EnvEntry overloaded constructors
 + JETTY-769 jquery example error
 + JETTY-771 Ensure NamingEntryUtil is jdk1.4 compliant
 + JETTY-772 Increased default threadpool size to 250

jetty-6.1.12.rc5 30 October 2008
 + JETTY-703 maxStopTimeMs added to QueuedThreadPool
 + JETTY-762 improved QueuedThreadPool idle death handling
 + JETTY-763 Fixed AJP13 constructor
 + JETTY-766 Ensure SystemProperties set early on jetty-maven-plugin
 + JETTY-767 Fixed SSL Client no progress handshake bug
 + JETTY-768 Remove EnvEntry overloaded constructors
 + JETTY-771 Ensure NamingEntryUtil jdk1.4 compliant

jetty-7.0.0.pre4 28 Oct 2008
 + JETTY-241 Support for web application overlays in rapid application development (jetty:run)
 + JETTY-319 improved passing of exception when webapp unavailable
 + JETTY-331 SecureRandom hangs on systems with low entropy (connectors slow to start)
 + JETTY-591 No server classes for jetty-web.xml
 + JETTY-604 AbstractSession.setSessionURL
 + JETTY-670 $JETTY_HOME/bin/jetty.sh not worked in Solaris, because of /usr/bin/which has no error-code
 + JETTY-676 ResourceHandler doesn't support HTTP HEAD requests
 + JETTY-677 GWT serialization issue
 + JETTY-680 Can't configure the ResourceCollection with maven
 + JETTY-681 JETTY-692 MultiPartFilter is slow for file uploads
 + JETTY-682 Added listeners and queue methods to cometd
 + JETTY-686 LifeCycle.Listener
 + JETTY-687 Issue with servlet-mapping in dynamic servlet invoker
 + JETTY-688 Cookie causes NumberFormatException
 + JETTY-689 processing of non-servlet related annotations
 + JETTY-690 Updated XBean dependencies to XBean version 3.4.3 and Spring 2.0.5.
 + JETTY-696 jetty.sh restart not working
 + JETTY-698 org.eclipse.resource.JarResource.extract does not close JarInputStream jin
 + JETTY-699 Optimized cometd sending of 1 message to many many clients
 + JETTY-700 unit test for unread request data
 + JETTY-703 maxStopTimeMs added to QueuedThreadPool
 + JETTY-708 allow 3 scopes for jndi resources: jvm, server or webapp
 + JETTY-709 Jetty plugin's WebAppConfig configured properties gets overridden by AbstractJettyRunMojo even when already set
 + JETTY-710 Worked around poor implementation of File.toURL()
 + JETTY-711 DataSourceUserRealm implementation
 + JETTY-712 HttpClient does not handle request complete after response complete
 + JETTY-715 AJP Key size as Integer
 + JETTY-716 Fixed NPE on empty cometd message
 + JETTY-718 during ssl unwrap, return true if some bytes were read, even if underflow
 + JETTY-720 fix HttpExchange.waitForStatus
 + JETTY-721 Support wildcard in VirtualHosts configuration
 + JETTY-723 jetty.sh does not check if TMP already is set
 + JETTY-724 better handle EBCDIC default JVM encoding
 + JETTY-728 Improve Terracotta integration and performances
 + JETTY-730 Set SAX parse features to defaults
 + JETTY-731 DeliverListener for cometd
 + JETTY-732 Case Sensitive Basic Authentication Response Header Implementations
 + JETTY-733 Expose ssl connectors with xbean
 + JETTY-735 Wrong default jndi name on DataSourceUserRealm
 + JETTY-736 Client Specific cometd advice
 + JETTY-737 refactored jetty.jar into jetty, xml, security, ssl, webapp and deploy jars
 + JETTY-738 If jetty.sh finds a pid file is does not check to see if a process with that pid is still running
 + JETTY-739 Race in QueuedThreadPool
 + JETTY-741 HttpClient connects slowly due to reverse address lookup by InetAddress.getHostName()
 + JETTY-742 Private messages in cometd chat demo
 + JETTY-747 Handle HttpClient exceptions better
 + JETTY-755 Optimized HttpParser and buffers for few busy connections
 + JETTY-757 Unhide JAAS classes
 + JETTY-758 Update JSP to glassfish tag SJSAS-9_1_1-B51-18_Sept_2008
 + JETTY-759 Fixed JSON small negative real numbers
 + JETTY-760 Handle wildcard VirtualHost and normalize hostname in ContextHandlerCollection
 + JETTY-762 improved QueuedThreadPool idle death handling
 + JETTY-763 Fixed AJP13 constructor
 + JETTY-766 Ensure SystemProperties set early on jetty-maven-plugin

jetty-6.1.12.rc4 21 October 2008
 + JETTY-319 improved passing of exception when webapp unavailable
 + JETTY-729 Backport Terracotta integration to Jetty6.1 branch
 + JETTY-744 Backport of JETTY-741: HttpClient connects slowly due to reverse address lookup by InetAddress.getHostName()
 + JETTY-747 Handle exceptions better in HttpClient
 + JETTY-755 Optimized HttpParser and buffers for few busy connections
 + JETTY-758 Update JSP 2.1 to glassfish tag SJSAS-9_1_1-B51-18_Sept_2008
 + JETTY-759 Fixed JSON small negative real numbers
 + JETTY-760 Handle wildcard VirtualHost and normalize hostname in ContextHandlerCollection

jetty-6.1.12.rc3 10 October 2008
 + JETTY-241 Support for web application overlays in rapid application development (jetty:run)
 + JETTY-686 LifeCycle.Listener
 + JETTY-715 AJP key size
 + JETTY-716 NPE for empty cometd message
 + JETTY-718 during ssl unwrap, return true if some bytes were read, even if underflow
 + JETTY-720 fix HttpExchange.waitForStatus
 + JETTY-721 Support wildcard in VirtualHosts configuration
 + JETTY-722 jndi related threadlocal not cleared after deploying webapp
 + JETTY-723 jetty.sh does not check if TMP already is set
 + JETTY-725 port JETTY-708 (jndi scoping) to jetty-6
 + JETTY-730 set SAX parser features to defaults
 + JETTY-731 DeliverListener for cometd
 + JETTY-732 Case Sensitive Basic Authentication Response Header Implementations
 + JETTY-736 Client Specific cometd advice
 + JETTY-738 If jetty.sh finds a pid file is does not check to see if a process with that pid is still running
 + JETTY-739 Race in QueuedThreadPool
 + JETTY-742 Private messages in cometd chat demo

jetty-6.1.12rc2 12 September 2008
 + JETTY-282 Support manually-triggered reloading
 + JETTY-331 SecureRandom hangs on systems with low entropy (connectors slow to startup)
 + JETTY-591 No server classes for jetty-web.xml
 + JETTY-670 $JETTY_HOME/bin/jetty.sh not worked in Solaris, because of /usr/bin/which has no error-code
 + JETTY-671 Configure DTD does not allow <Property> children
 + JETTY-672 Utf8StringBuffer doesn't properly handle null characters (char with byte value 0)
 + JETTY-676 ResourceHandler doesn't support HTTP HEAD requests
 + JETTY-677 GWT serialization issue
 + JETTY-680 Can't configure the ResourceCollection with maven
 + JETTY-681 JETTY-692 MultiPartFilter is slow for file uploads
 + JETTY-682 Added listeners and queue methods to cometd
 + JETTY-683 ResourceCollection works for jsp files but does not work for static resources under DefaultServlet
 + JETTY-687 Issue with servlet-mapping in dynamic servlet invoker
 + JETTY-688 Cookie causes NumberFormatException
 + JETTY-696 ./jetty.sh restart not working
 + JETTY-698 org.eclipse.resource.JarResource.extract does not close JarInputStream jin
 + JETTY-699 Optimize cometd sending of 1 message to many many clients
 + JETTY-709 Jetty plugin's WebAppConfig configured properties gets overridden by AbstractJettyRunMojo even when already set
 + JETTY-710 Worked around poor implementation of File.toURL()
 + JETTY-712 HttpClient does not handle request complete after response complete


jetty-7.0.0pre3 - 6 August 2008
 + Upgrade jsp 2.1 to SJSAS-9_1_02-B04-11_Apr_2008
 + JETTY-30  Externalize servlet-api to own project
 + JETTY-182 Support setting explicit system classpath for jasper Jsr199JavaCompiler
 + JETTY-319 Get unavailable exception and added startWithUnavailable option
 + JETTY-381 JETTY-622 Multiple Web Application Source Directory
 + JETTY-442 Accessors for mimeType on ResourceHandler
 + JETTY-502 forward of an include should hide include attributes
 + JETTY-562 RewriteHandler support for virtual hosts
 + JETTY-563 JETTY-482 OpenRemoteServiceServlet for GWT1.5M2+
 + JETTY-564 Consider optionally importing org.apache.jasper.servlet
 + JETTY-571 SelectChannelConnector throws Exception on close on Windows
 + JETTY-608 Suspend/Resume/Complete request listeners
 + JETTY-621 Improved LazyList javadoc
 + JETTY-626 Null protect reading the dtd resource from classloader
 + JETTY-628 Rewrite rule for rewriting scheme
 + JETTY-629 Don't hold timeout lock during expiry call.
 + JETTY-632 OSGi tags for Jetty client
 + JETTY-633 Default form encoding 8859_1 rather than utf-8
 + JETTY-635 Correctly merge request parameters when doing forward
 + JETTY-636 Separate lifeycle of jsp build
 + JETTY-637 empty date headers throw IllegalArgumentException
 + JETTY-641 JDBC Realm purge cache problem
 + JETTY-642 NPE in LdapLoginModule
 + JETTY-644 LdapLoginModule uses proper filters when searching
 + JETTY-645 Do not provide jetty-util to the webapps
 + JETTY-646 Should set Cache-Control header when sending errors to avoid caching
 + JETTY-647 suspended POSTs with binary data do too many resumes
 + JETTY-650 Parse "*" URI for HTTP OPTIONS request
 + JETTY-651 Release resources during destroy
 + JETTY-653 Upgrade jta api specs to more recent version
 + JETTY-654 Allow Cometd Bayeux object to be JMX manageable
 + JETTY-655 Support parsing application/x-www-form-urlencoded parameters via http PUT
 + JETTY-656 HttpClient defaults to async mode
 + JETTY-659 ContentExchange and missing headers in HttpClient
 + JETTY-663 AbstractDatabaseLoginModule handle not found UserInfo and userName
 + JETTY-665 Support merging class directories
 + JETTY-666 scanTargetPatterns override the values already being set by scanTarget
 + JETTY-667 HttpClient handles chunked content
 + JETTY-669 Http methods other than GET and POST should not have error page content
 + JETTY-671 Configure DTD does not allow <Property> children
 + JETTY-672 Utf8StringBuffer doesn't properly handle null characters (char with byte value 0)
 + JETTY-675 ServletContext.getRealPath("") returns null instead of returning the root dir of the webapp

jetty-6.1.12rc1 1 August 2008
 + Upgrade jsp 2.1 to SJSAS-9_1_02-B04-11_Apr_2008
 + JETTY-319 Get unavailable exception and added startWithUnavailable option
 + JETTY-381 JETTY-622 Multiple Web Application Source Directory
 + JETTY-442 Accessors for mimeType on ResourceHandler
 + JETTY-502 forward of an include should hide include attributes
 + JETTY-562 RewriteHandler support for virtual hosts
 + JETTY-563 GWT OpenRemoteServiceServlet GWT1.5M2+
 + JETTY-564 Consider optionally importing org.apache.jasper.servlet
 + JETTY-571 SelectChannelConnector throws Exception on close on Windows
 + JETTY-596 Proxy authorization support in HttpClient
 + JETTY-599 handle buffers consistently handle invalid index for poke
 + JETTY-603 Handle IPv6 in HttpURI
 + JETTY-605 Added optional threadpool to BayeuxService
 + JETTY-606 better writeTo impl for BIO
 + JETTY-607 Add GigaSpaces session clustering
 + JETTY-610 jetty.class.path not being interpreted
 + JETTY-613 website module now generates site-component for jetty-site
 + JETTY-614 scanner allocated hashmap on every scan
 + JETTY-623 ServletContext.getServerInfo() non compliant
 + JETTY-626 Null protect reading the dtd resource from classloader
 + JETTY-628 Rewrite rule for rewriting scheme
 + JETTY-629 Don't hold timeout lock during expiry call.
 + JETTY-632 OSGi tags for Jetty client
 + JETTY-633 Default form encoding 8859_1 rather than utf-8
 + JETTY-635 Correctly merge request parameters when doing forward
 + JETTY-637 empty date headers throw IllegalArgumentException
 + JETTY-641 JDBC Realm purge cache problem
 + JETTY-642 NPE in LdapLoginModule
 + JETTY-644 LdapLoginModule uses proper filters when searching
 + JETTY-646 Should set Cache-Control header when sending errors to avoid caching
 + JETTY-647 suspended POSTs with binary data do too many resumes
 + JETTY-650 Parse "*" URI for HTTP OPTIONS request
 + JETTY-651 Release resources during destroy
 + JETTY-654 Allow Cometd Bayeux object to be JMX manageable
 + JETTY-655 Support parsing application/x-www-form-urlencoded parameters via http PUT
 + JETTY-656 HttpClient defaults to async mode
 + JETTY-657 Backport jetty-7 sslengine
 + JETTY-658 backport latest HttpClient from jetty-7 to jetty-6
 + JETTY-659 ContentExchange and missing headers in HttpClient
 + JETTY-660 Backported QoSFilter
 + JETTY-663 AbstractDatabaseLoginModule handle not found UserInfo and userName
 + JETTY-665 Support merging class directories
 + JETTY-666 scanTargetPatterns override the values already being set by scanTarget
 + JETTY-667 HttpClient handles chunked content
 + JETTY-669 Http methods other than GET and POST should not have error page content

jetty-7.0.0pre2 - 30 June 2008
 + JETTY-336 413 error for header buffer full
 + JETTY-425 race in stopping SelectManager
 + JETTY-568 Avoid freeing DirectBuffers. New locking NIO ResourceCache.
 + JETTY-569 Stats for suspending requests
 + JETTY-576 servlet dtds and xsds not being loaded locally
 + JETTY-572 Unique cometd client ID
 + JETTY-578 OSGI Bundle-RequiredExcutionEnvironment set to J2SE-1.5
 + JETTY-579 OSGI resolved management and servlet.resources import error
 + JETTY-580 Fixed SSL shutdown
 + JETTY-581 ContextPath constructor
 + JETTY-582 final ISO_8859_1
 + JETTY-584 handle null contextPath
 + JETTY-587 persist sessions to database
 + JETTY-588 handle Retry in ServletException
 + JETTY-589 Added Statistics Servlet
 + JETTY-590 Digest auth domain for root context
 + JETTY-592 expired timeout callback without synchronization
 + JETTY-595 SessionHandler only deals with base request session
 + JETTY-596 proxy support in HttpClient
 + JETTY-598 Added more reliable cometd message flush option
 + JETTY-599 handle buffers consistently handle invalid index for poke
 + JETTY-603 Handle IPv6 in HttpURI
 + JETTY-605 Added optional threadpool to BayeuxService
 + JETTY-606 better writeTo impl for BIO
 + JETTY-607 Add GigaSpaces session clustering
 + JETTY-609 jetty-client improvements for http conversations
 + JETTY-610 jetty.class.path not being interpreted
 + JETTY-611 make general purpose jar scanning mechanism
 + JETTY-612 scan for web.xml fragments
 + JETTY-613 various distribution related changes
 + JETTY-614 scanner allocates hashmap on every iteration
 + JETTY-615 Replaced CDDL servlet.jar with Apache-2.0 licensed version
 + JETTY-623 ServletContext.getServerInfo() non compliant

jetty-6.1.11 6 June 2008
 + JETTY-336 413 error for full header buffer
 + JETTY-425 race in stopping SelectManager
 + JETTY-580 Fixed SSL shutdown
 + JETTY-581 ContextPath constructor
 + JETTY-582 final ISO_8859_1
 + JETTY-584 handle null contextPath
 + JETTY-588 handle Retry in ServletException
 + JETTY-590 Digest auth domain for root context
 + JETTY-592 expired timeout callback without synchronization
 + JETTY-595 SessionHandler only deals with base request session
 + JETTY-596 Proxy support in HttpClient
 + JETTY-598 Added more reliable cometd message flush option

jetty-6.1.10 20 May 2008
 + Use QueuedThreadPool as default
 + JETTY-440 allow file name patterns for jsp compilation for jspc plugin
 + JETTY-529 CNFE when deserializing Array from session resolved
 + JETTY-537 JSON handles Locales
 + JETTY-547 Shutdown SocketEndpoint output before close
 + JETTY-550 Reading 0 bytes corrupts ServletInputStream
 + JETTY-551 Upgraded to Wadi 2.0-M10
 + JETTY-556 Encode all URI fragments
 + JETTY-557 Allow ServletContext.setAttribute before start
 + JETTY-558 optional handling of X-Forwarded-For/Host/Server
 + JETTY-566 allow for non-blocking behavior in jetty maven plugin
 + JETTY-572 unique cometd client ID
 + JETTY-579 osgi fixes with management and servlet resources

jetty-7.0.0pre1 - 3 May 2008
 + Allow annotations example to be built regularly, copy to contexts-available
 + Make annotations example consistent with servlet 3.0
 + Refactor JNDI impl to simplify
 + Improved suspend examples
 + address osgi bundling issue relating to build resources
 + JETTY-529 CNFE when deserializing Array from session resolved
 + JETTY-558 optional handling of X-Forwarded-For/Host/Server
 + JETTY-559 ignore unsupported shutdownOutput
 + JETTY-566 allow for non-blocking behavior in jetty maven plugin
 + JETTY-440 allow file name patterns for jsp compilation for jspc plugin

jetty-7.0.0pre0 - 21 April 2008
 + Jetty-6.1.8 Changes
 + Refactor of Continuation towards servlet 3.0 proposal
 + JETTY-282 Support manually-triggered reloading by maven plugin
 + QueuedThreadPool default
 + RetryRequest exception now extends ThreadDeath
 + Added option to dispatch to suspended requests.
 + Delay 100 continues until getInputStream
 + HttpClient supports pipelined request
 + BayeuxClient use a single connection for polling
 + Make javax.servlet.jsp optional osgi import for jetty module
 + Ensure Jotm tx mgr can be found in jetty-env.xml
 + Renamed modules management and naming to jmx and jndi.
 + JETTY-282 Support manually-triggered reloading by maven plugin
 + JETTY-341 100-Continues sent only after getInputStream called.
 + JETTY-386 backout fix and replaced with ContextHandler.setCompactPath(boolean)
 + JETTY-399 update OpenRemoteServiceServlet to gwt 1.4
 + JETTY-467 allow URL rewriting to be disabled.
 + JETTY-468 unique holder names for addServletWithMapping
 + JETTY-471 LDAP JAAS Realm
 + JETTY-474 Fixed case sensitivity issue with HttpFields
 + JETTY-475 AJP connector in RPMs
 + JETTY-486 Improved jetty.sh script
 + JETTY-487 Handle empty chunked request
 + JETTY-494 Client side session replication
 + JETTY-519 HttpClient does not recycle closed connection.
 + JETTY-522 Add build profile for macos for setuid
 + JETTY-523 Default servlet uses ServletContext.getResource
 + JETTY-524 Don't synchronize session event listener calls
 + JETTY-525 Fixed decoding for long strings
 + JETTY-526 Fixed MMBean fields on JMX MBeans
 + JETTY-528 Factor our cookie parsing to CookieCutter
 + JETTY-530 Improved JMX MBeanContainer lifecycle
 + JETTY-531 Optional expires on MovedContextHandler
 + JETTY-532 MBean properties for QueuedThreadPool
 + JETTY-535 Fixed Bayeux server side client memory leak
 + JETTY-537 JSON handles Locales
 + JETTY-538 test harness fix for windows
 + JETTY-540 Servlet-3.0 & java5 support (work in progress)
 + JETTY-543 Atomic batch get and put of files.
 + JETTY-545 Rewrite handler
 + JETTY-546 Webapp runner. All in one jar to run a webapps
 + JETTY-547 Shutdown SocketEndpoint output before close
 + JETTY-550 Reading 0 bytes corrupts ServletInputStream
 + JETTY-551 Wadi 2.0-M10
 + JETTY-553 Fixed customize override
 + JETTY-556 Encode all URI fragments
 + JETTY-557 Allow ServletContext.setAttribute before start
 + JETTY-560 Allow decoupling of jndi names in web.xml

jetty-6.1.9 26 March 2008
 + Make javax.servlet.jsp optional osgi import for jetty module
 + Ensure Jotm tx mgr can be found in jetty-env.xml
 + JETTY-399 update OpenRemoteServiceServlet to gwt 1.4
 + JETTY-471 LDAP JAAS Realm
 + JETTY-475 AJP connector in RPMs
 + JETTY-482 update to JETTY-399
 + JETTY-519 HttpClient does not recycle closed connection.
 + JETTY-522 Add build profile for macos for setuid
 + JETTY-525 Fixed decoding for long strings
 + JETTY-526 Fixed MMBean fields on JMX MBeans
 + JETTY-532 MBean properties for QueuedThreadPool
 + JETTY-535 Fixed Bayeux server side client memory leak
 + JETTY-538 test harness fix for windows
 + JETTY-541 Cometd per client timeouts

jetty-6.1.8 28 February 2008
 + Added QueuedThreadPool
 + Optimized QuotedStringTokenizer.quote()
 + further Optimizations and improvements of Cometd
 + Optimizations and improvements of Cometd, more pooled objects
 + Improved Cometd timeout handling
 + Added BayeuxService
 + Cookie support in BayeuxClient
 + Improved Bayeux API
 + add removeHandler(Handler) method to HandlerContainer interface
 + Added JSON.Convertor and non static JSON instances
 + Long cache for JSON
 + Fixed JSON negative numbers
 + JSON unquotes /
 + Add "mvn jetty:stop"
 + allow sessions to be periodically persisted to disk
 + grizzly fixed for posts
 + Add removeHandler(Handler) method to HandlerContainer interface
 + Remove duplicate commons-logging jars and include sslengine in jboss sar
 + Allow code ranges on ErrorPageErrorHandler
 + AJP handles bad mod_jk methods
 + JETTY-350 log ssl errors on SslSocketConnector
 + JETTY-417 JETTY_LOGS environment variable not queried by jetty.sh
 + JETTY-433 ContextDeployer constructor fails unnecessarily when using a security manager if jetty.home not set
 + JETTY-434 ContextDeployer scanning of sub-directories should be optional
 + JETTY-481 Handle empty Bayeux response
 + JETTY-489 Improve doco on the jetty.port property for plugin
 + JETTY-490 Fixed JSONEnumConvertor
 + JETTY-491 opendocument mime types
 + JETTY-492 Null pointer in HashSSORealm
 + JETTY-493 JSON handles BigDecimals
 + JETTY-498 Improved cookie parsing
 + JETTY-507 Fixed encoding from JETTY-388 and test case
 + JETTY-508 Extensible cometd handlers
 + JETTY-509 Fixed JSONP transport for changing callback names
 + JETTY-511 jetty.sh mishandled JETTY_HOME when launched from a relative path
 + JETTY-512 add slf4j as optional to manifest
 + JETTY-513 Terracotta session replication does not work when the initial page on each server does not set any attributes
 + JETTY-515 Timer is missing scavenging Task in HashSessionManager

jetty-6.1.7 - 22 December 2007
 + Added BayeuxService
 + Added JSON.Convertor and non static JSON instances
 + Add "mvn jetty:stop"
 + allow sessions to be periodically persisted to disk
 + Cookie support in BayeuxClient
 + grizzly fixed for posts
 + jetty-6.1 branch created from 6.1.6 and r593 of jetty-contrib trunk
 + Optimizations and improvements of Cometd, more pooled objects
 + Update java5 patch
 + JETTY-386 CERT-553235 backout fix and replaced with ContextHandler.setCompactPath(boolean)
 + JETTY-467 allow URL rewriting to be disabled.
 + JETTY-468 unique holder names for addServletWithMapping
 + JETTY-474 Fixed case sensitivity issue with HttpFields
 + JETTY-486 Improved jetty.sh script
 + JETTY-487 Handle empty chunked request

jetty-6.1.6 - 18 November 2007
 + rudimentary debian packaging
 + updated grizzly connector to 1.6.1
 + JETTY-455 Optional cometd id
 + JETTY-459 Unable to deploy from Eclipse into the root context
 + JETTY-461 fixed cometd unknown channel
 + JETTY-464 typo in ErrorHandler
 + JETTY-465 System.exit() in constructor exception for MultiPartOutputStream

jetty-6.1.6rc1 - 5 November 2007
 + Upgrade jsp 2.1 to SJSAS-9_1-B58G-FCS-08_Sept_2007
 + Housekeeping on poms
 + CERT VU#38616 handle single quotes in cookie names.
 + Improved JSON parsing from Readers
 + Moved some impl classes from jsp-api-2.1 to jsp-2.1
 + Added configuration file for capturing stderr and stdout
 + Updated for dojo 1.0(rc) cometd
 + Give bayeux timer name
 + Give Terracotta session scavenger a name
 + Jetty Eclipse Plugin 1.0.1: force copy of context file on redeploy
 + JETTY-388 Handle utf-16 and other multibyte non-utf-8 form content.
 + JETTY-409 String params that denote files changed to File
 + JETTY-438 handle trailing . in vhosts
 + JETTY-439 Fixed 100 continues clash with Connection:close
 + JETTY-451 Concurrent modification of session during invalidate
 + JETTY-443 windows bug causes Acceptor thread to die
 + JETTY-445 removed test code
 + JETTY-448 added setReuseAddress on AbstractConnector
 + JETTY-450 Bad request for response sent to server
 + JETTY-452 CERT VU#237888 Dump Servlet - prevent cross site scripting
 + JETTY-453 updated Wadi to 2.0-M7
 + JETTY-454 handle exceptions with themselves as root cause
 + JETTY-456 allow null keystore for osX
 + JETTY-457 AJP certificate chains

jetty-6.1.6rc0 - 3 October 2007
 + Added jetty.lib system property to start.config
 + AJP13 Fix on chunked post
 + Fix cached header optimization for extra characters
 + SetUID option to support setgid
 + Make mx4j used only if runtime uses jdk<1.5
 + Moved Grizzly to contrib
 + Give deployment file Scanner threads a unique name
 + Fix Host header for async client
 + Fix typo in async client onResponsetHeader method name
 + Tweak OSGi manifests to remove unneeded imports
 + Allow scan interval to be set after Scanner started
 + Add jetty.host system property
 + Allow properties files on the XmlConfiguration command line.
 + Prevent infinite loop on stopping with temp dir
 + Ensure session is completed only when leaving context.
 + Update terracotta to 2.4.1 and exclude ssl classes
 + Update jasper2.1 to tag SJSAS-9_1-B58C-FCS-22_Aug_2007
 + Removal of unneeded dependencies from management, maven-plugin, naming &  plus poms
 + Adding setUsername,setGroupname to setuid and mavenizing native build
 + UTF-8 for bayeux client
 + CVE-2007-5615 Added protection for response splitting with bad headers.
 + Cached user agents strings in the /org/mortbay/jetty/useragents resource
 + Make default time format for RequestLog match NCSA default
 + Use terracotta repo for build; make jetty a terracotta module
 + Fix patch for java5 to include cometd module
 + Added ConcatServlet to combine javascript and css
 + Add ability to persist sessions with HashSessionManager
 + Avoid FULL exception in window between blockForOutput and remote close
 + Added JPackage RPM support
 + Added JSON.Convertable
 + Updated README, test index.html file and jetty-plus.xml file
 + JETTY-259 SystemRoot set for windows CGI
 + JETTY-311 avoid json keywords
 + JETTY-376 allow anything but CRLF in reason string
 + JETTY-398 Allow same WADI Dispatcher to be used across multiple web-app contexts
 + JETTY-400 consume CGI stderr
 + JETTY-402 keep HashUserRealm in sync with file
 + JETTY-403 Allow long content length for range requests
 + JETTY-404 WebAppDeployer sometimes deploys duplicate webapp
 + JETTY-405 Default date formate for reqest log
 + JETTY-407 AJP handles unknown content length
 + JETTY-413 Make rolloveroutputstream timer daemon
 + JETTY-422 Allow <Property> values to be null in config files
 + JETTY-423 Ensure javax.servlet.forward parameters are latched on first forward
 + JETTY-425 Handle duplicate stop calls better
 + JETTY-430 improved cometd logging
 + JETTY-431 HttpClient soTimeout

jetty-6.1.5 - 19 Jul 2007
 + Upgrade to Jasper 2.1 tag SJSAS-9_1-B50G-BETA3-27_June_2007
 + Fixed GzipFilter for dispatchers
 + Fixed reset of reason
 + JETTY-392 - updated LikeJettyXml example

jetty-6.1.5rc0 - 15 Jul 200
 + update terracotta session clustering to terracotta 2.4
 + SetUID option to only open connectors before setUID.
 + Protect SslSelectChannelConnector from exceptions during close
 + Improved Request log configuration options
 + Added GzipFilter and UserAgentFilter
 + make OSGi manifests for jetty jars
 + update terracotta configs for tc 2.4 stable1
 + remove call to open connectors in jetty.xml
 + update links on website
 + make jetty plus example webapps use ContextDeployer
 + Dispatch SslEngine expiry (non atomic)
 + Make SLF4JLog impl public, add mbean descriptors
 + SPR-3682 - dont hide forward attr in include.
 + Upgrade to Jasper 2.1 tag SJSAS-9_1-B50G-BETA3-27_June_2007
 + JETTY-253 - Improved graceful shutdown
 + JETTY-373 - Stop all dependent lifecycles
 + JETTY-374 - HttpTesters handles large requests/responses
 + JETTY-375 - IllegalStateException when committed.
 + JETTY-376 - allow spaces in reason string
 + JETTY-377 - allow sessions to be wrapped with AbstractSesssionManager.SessionIf
 + JETTY-378 - handle JVMs with non ISO/UTF default encodings
 + JETTY-380 - handle pipelines of more than 4 requests!
 + JETTY-385 - EncodeURL for new sessions from dispatch
 + JETTY-386 - Allow // in file resources


jetty-6.1.4 - 15 Jun 2007
 + fixed early open() call in NIO connectors
 + JETTY-370 ensure maxIdleTime<=0 means connections never expire
 + JETTY-371 Fixed chunked HEAD response
 + JETTY-372 make test for cookie caching more rigorous

jetty-6.1.4rc1 - 10 Jun 2007
 + Work around IBM JVM socket close issue
 + moved documentation for jetty and jspc maven plugins to wiki
 + async client improvements
 + fixed handling of large streamed files
 + Fixed synchronization conflict SslSelectChannel and SelectChannel
 + Optional static content cache
 + JETTY-310 better exception when no filter file for cometd servlet
 + JETTY-323 handle htaccess without a user realm
 + JETTY-346 add wildcard support to extra scan targets for maven plugin
 + JETTY-355 extensible SslSelectChannelConnector
 + JETTY-357 cleaned up ssl buffering
 + JETTY-360 allow connectors, userRealms to be added from a <jettyConfig> for maven plugin
 + JETTY-361 prevent url encoding of dir listings for non-link text
 + JETTY-362 More object locks
 + JETTY-365 make needClientAuth work on SslSelectChannelConnector
 + JETTY-366 JETTY-368 Improved bayeux disconnect

jetty-6.1.4rc0 - 1 Jun 2007
 + Reorganized import of contrib modules
 + Unified JMX configuration
 + Updated slf4j version to 1.3.1
 + Updated junit to 3.8.2
 + Allow XmlConfiguration properties to be configured
 + Add (commented out) jspc precompile to test-webapp
 + Add slf4j-api for upgraded version
 + Change scope of fields for Session
 + Add ability to run cometd webapps to maven plugin
 + Delay ssl handshake until after dispatch in sslSocketConnector
 + Set so_timeout during ssl handshake as an option on SslSocketConnector
 + Optional send Date header. Server.setSendDateHeader(boolean)
 + update etc/jetty-ssl.xml with new handshake timeout setting
 + fixed JSP close handling
 + improved date header handling
 + fixed waiting continuation reset
 + JETTY-257 fixed comet cross domain
 + JETTY-309 fix applied to sslEngine
 + JETTY-317 rollback inclusion of cometd jar for maven plugin
 + JETTY-318 Prevent meta channels being created
 + JETTY-330 Allow dependencies with scope provided for jspc plugin
 + JETTY-335 SslEngine overflow fix
 + JETTY-337 deprecated get/setCipherSuites and added get/setExcludeCipherSuites
 + JETTY-338 protect isMoreInBuffer from destroy
 + JETTY-339 MultiPartFiler deletes temp files on IOException
 + JETTY-340 FormAuthentication works with null response
 + JETTY-344 gready fill in ByteArrayBuffer.readFrom
 + JETTY-345 fixed lost content with blocked NIO.
 + JETTY-347 Fixed type util init
 + JETTY-352 Object locks

jetty-6.1.3 - 4 May 2007
 + Handle CRLF for content in header optimization
 + JETTY-309 don't clear writable status until dispatch
 + JETTY-315 suppressed warning
 + JETTY-322 AJP13 cping and keep alive

jetty-6.1.2 - 1 May 2007
 + Improved unavailabile handling
 + sendError resets output state
 + Fixed session invalidation error in WadiSessionManager
 + Updated Wadi to version 2.0-M3
 + Added static member definition in WadiSessionManager
 + JETTY-322 fix ajp cpong response and close handling
 + JETTY-324 fix ant plugin
 + JETTY-328 updated jboss

jetty-6.1.2rc5 - 24 April 2007
 + set default keystore for SslSocketConnector
 + removed some compile warnings
 + Allow jsp-file to be / or /*
 + JETTY-305 delayed connection destroy
 + JETTY-309 handle close in multivalue connection fields.
 + JETTY-309 force writable status of endpoints.
 + JETTY-314 fix for possible NPE in Request.isRequestedSessionIdValid

jetty-6.1.2rc4 - 19 April 2007
 + JETTY-294 Fixed authentication reset
 + JETTY-299 handle win32 paths for object naming
 + JETTY-300 removed synchronized on dispatch
 + JETTY-302 correctly parse quoted content encodings
 + JETTY-303 fixed dual reset of generator
 + JETTY-304 Fixed authentication reset

jetty-6.1.2rc3 - 16 April 2007
 + Improved performance and exclusions for TLD scanning
 + MBean properties assume writeable unless marked RO
 + refactor of SessionManager and SessionIdManager for clustering
 + Improvements to allow simple setting of Cache-Control headers
 + AJP redirects https requests correctly
 + Fixed writes of unencoded char arrays.
 + JETTY-283 Parse 206 and 304 responses in client
 + JETTY-285 enable jndi for mvn jetty:run-war and jetty:run-exploded
 + JETTY-289 fixed javax.net.ssl.SSLException on binary file upload
 + JETTY-292 Fixed error page handler error pages
 + JETTY-293 fixed NPE on fast init
 + JETTY-294 Response.reset() resets headers as well as content
 + JETTY-295 Optional support of authenticated welcome files
 + JETTY-296 Close direct content inputstreams
 + JETTY-297 Recreate tmp dir on stop/start
 + JETTY-298 Names in JMX ObjectNames for context, servlets and filters

jetty-6.1.2rc2 - 27 March 2007
 + Enable the SharedStoreContextualiser for the WadiSessionManager(Database store for clustering)
 + AJP13 CPING request and CPONG response implemented
 + AJP13 Shutdown Request from peer implemented
 + AJP13 remoteUser, contextPath, servletPath requests implemented
 + Change some JNDI logging to debug level instead of info
 + Update jasper to glassfish tag SJSAS-9_1-B39-RC-14_Mar_2007
 + Optimized multi threaded init on startup servlets
 + Removed unneeded specialized TagLibConfiguration class from maven plugin
 + Refactor Scanner to increase code reuse with maven/ant plugins
 + Added RestFilter for PUT and DELETE from Aleksi Kallio
 + Make annotations work for maven plugin
 + JETTY-125 maven plugin: ensure test dependencies on classpath for <useTestClasspath>
 + JETTY-246 path encode cookies rather than quote
 + JETTY-254 prevent close of jar entry by bad JVMs
 + JETTY-256 fixed isResumed and work around JVM bug
 + JETTY-258 duplicate log message in ServletHandler
 + JETTY-260 Close connector before stop
 + JETTY-262 Allow acceptor thread priority to be adjusted
 + JETTY-263 Added implementation for authorizationType Packets
 + JETTY-265 Only quote cookie values if needed
 + JETTY-266 Fix deadlock with shutdown
 + JETTY-271 ResourceHandler uses resource for MimeType mapping
 + JETTY-272 Activate and Passivate events for sessions
 + JETTY-274 Improve flushing at end of request for blocking
 + JETTY-276 Partial fix for reset/close race
 + JETTY-277 Improved ContextHandlerCollection
 + JETTY-278 Session invalidation delay until no requests
 + JETTY-278 Only unwrap one layer of ServletExceptions
 + JETTY-280 Fixed deadlock with two flushing threads
 + JETTY-284 Fixed stop connector race
 + JETTY-286 isIntegral and isConfidential methods overridden in SslSelectChannelConnector

jetty-6.1.2rc1 - 8 March 2007
 + TagLibConfiguration uses resource input stream
 + Improved handling of early close in AJP
 + add ajp connector jar to jetty-jboss sar
 + Improved Context setters for wadi support
 + fix Dump servlet to handle primitive array types
 + handle comma separated values for the Connection: header
 + Added option to allow null pathInfo within context
 + BoundedThreadPool queues rather than blocks excess jobs.
 + Support null pathInfo option for webservices deployed to jetty/jboss
 + Workaround to call SecurityAssocation.clear() for jboss webservices calls to ejbs
 + Ensure jetty/jboss uses servlet-spec classloading order
 + call preDestroy() after servlet/filter destroy()
 + Fix constructor for Constraint to detect wildcard role
 + Added support for lowResourcesIdleTime to SelectChannelConnector
 + JETTY-157 make CGI handle binary data
 + JETTY-175 JDBCUserRealm use getInt instead of getObject
 + JETTY-188 Use timer for session scavaging
 + JETTY-235 default realm name
 + JETTY-242 fix race condition with scavenging sessions when stopping
 + JETTY-243 FULL
 + JETTY-244 Fixed UTF-8 buffer overflow
 + JETTY-245 Client API improvements
 + JETTY-246 spaces in cookies
 + JETTY-248 setContentLength after content written
 + JETTY-250 protect attribute enumerations from modification
 + JETTY-252 Fixed stats handling of close connection
 + JETTY-254 prevent close of jar file by bad JVMs

jetty-6.1.2rc0 - 15 February 2007
 + JETTY-223 Fix disassociate of UserPrincipal on dispatches
 + JETTY-226 Fixed SSLEngine close issue
 + JETTY-232 Fixed use of override web.xml
 + JETTY-236 Buffer leak
 + JETTY-237 AJPParser Buffer Data Handling
 + JETTY-238 prevent form truncation
 + Patches from sybase for ClientCertAuthenticator
 + Coma separated cookies
 + Cometd timeout clients

jetty-6.1.2pre1 5 Feb 2007
 + JETTY-224 run build up to process-test before invoking jetty:run
 + Added error handling for incorrect keystore/truststore password in SslSelectChannelConnector
 + fixed bug with virtual host handling in ContextHandlerCollection
 + added win32service to standard build
 + refactored cometd to be continuation independent
 + allow ResourceHandler to use resource base from an enclosing ContextHandler

jetty-6.1.2pre0 1 Feb 2007
 + Fixed 1.4 method in jetty plus
 + Fixed generation of errors during jsp compilation for jsp-2.1
 + Added cometd jsonp transport from aabeling
 + Added terracotta cluster support for cometd
 + JETTY-213 request.isUserInRole(String) fixed
 + JETTY-215 exclude more transitive dependencies from tomcat jars for jsp-2.0
 + JETTY-216 handle AJP packet fragmentation
 + JETTY-218 handle AJP ssl key size and integer
 + JETTY-219 fixed trailing encoded chars in cookies
 + JETTY-220 fixed AJP content
 + JETTY-222 fix problem parsing faces-config.xml
 + add support for Annotations in servlet, filter and listener sources
 + improved writer buffering
 + moved JSON parser to util to support reuse
 + handle virtual hosts in ContextHandlerCollection
 + enable SslSelectChannelConnector to modify the SslEngine's client authentication settings

jetty-6.1.1 - 15 Jan 2007
jetty-6.1.1rc1 - 12 Jan 2007
 + Use timers for Rollover logs and scanner
 + JETTY-210 Build jsp-api-2.0 for java 1.4

jetty-6.1.1rc0 - 10 Jan 2007
 + Fixed unpacking WAR
 + extras/win32service download only if no JavaServiceWrapper exist
 + MultiPartFilter deleteFiles option
 + CGI servlet fails without exception
 + JETTY-209 Added ServletTester.createSocketConnector
 + JETTY-210 Build servlet-api-2.5 for java 1.4
 + JETTY-211 fixed jboss build
 + ensure response headers on AjaxFilter messsages turn off caching
 + start webapps on deployment with jboss, use isDistributed() method from WebAppContext
 + simplified chat demo

jetty-6.1.0 - 9 Jan 2007
 + Fixed unpacking WAR
jetty-6.1.0 - 5 Jan 2007
 + Improved config of java5 threadpool
 + Protect context deployer from Errors
 + Added WebAppContext.setCopyWebDir to avoid JVM jar caching issues.
 + GERONIMO-2677 refactor of session id handling for clustering
 + ServletTester sets content length
 + Added extras/win32service
 + JETTY-206 fixed AJP getServerPort and getRemotePort

jetty-6.1.0rc3 - 2 Jan 2007
 + JETTY-195 fixed ajp ssl_cert handling
 + JETTY-197 fixed getRemoteHost
 + JETTY-203 initialize ServletHandler if no Context instance
 + JETTY-204 setuid fix
 + setLocale does not use default content type
 + Use standard releases of servlet and jsp APIs.
 + implement resource injection and lifecycle callbacks declared in web.xml
 + extras/servlet-tester

jetty-6.1.0rc2 - 20 December 2006
 + AJP13Parser, throw IllegalStateException on unimplemented AJP13 Requests
 + ContextHandlerCollection is noop with no handlers
 + ensure servlets initialized if only using ServletHandler
 + fixed Jetty-197 AJP13 getRemoteHost()
 + Refactored AbstractSessionManager for ehcache
 + ensure classpath passed to jspc contains file paths not urls
 + JETTY-194 doubles slashes are significant in URIs
 + JETTY-167 cometd refactor
 + remove code to remove SecurityHandler if no constraints present
 + JETTY-201 make run-as work for both web container and ejb container in jboss
 + ensure com.sun.el.Messages.properties included in jsp-2.1 jar

jetty-6.1.0rc1 - 14 December 2006
 + simplified idle timeout handling
 + JETTY-193 MailSessionReference without authentication
 + JETTY-199 newClassPathResource
 + ensure unique name for ServletHolder instances
 + added cache session manager(pre-alpha)

jetty-6.1.0rc0 - 8 December 2006
 + JETTY-181 Allow injection of a java:comp Context
 + JETTY-182 Optionally set JSP classpath initparameter
 + Dispatcher does not protect javax.servlet attributes
 + DefaultHandler links virtual hosts.
 + Fixed cachesize on invalidate
 + Optimization of writers
 + ServletHandler allows non REQUEST exceptions to propogate
 + TCK fixes from Sybase:
   * Handle request content encodings
   * forward query attribute fix
   * session attribute listener
   * Servlet role ref
   * flush if content-length written
   * 403 for BASIC authorization failure
   * null for unknown named dispatches
 + JETTY-184 cometd connect non blocking
 + Support for RFC2518 102-processing response
 + JETTY-123 fix improved
 + Added org.mortbay.thread.concurrent.ThreadPool
 + Added extras/gwt
 + Fixed idle timeout
 + JETTY-189 ProxyConnection
 + Added spring ejb3 demo example
 + update jasper to glassfish SJSAS-9_1-B27-EA-07_Dec_2006
 + fixed JETTY-185 tmp filename generation

jetty-6.1.0pre3 - 22 November 2006
 + fixed NIO endpoint flush. Avoid duplicate sends
 + CVE-2006-6969 Upgraded session ID generation to use SecureRandom
 + updated glassfish jasper to tag SJSAS-9_1-B25-EA-08_Nov_2006
 + Support TLS_DHE_RSA_WITH_AES_256_CBC_SHA
 + JETTY-180 XBean support for context deploy
 + JETTY-154 Cookies are double quotes only
 + Expose isResumed on Continuations
 + Refactored AJP generator


jetty-6.0.2 - 22 November 2006
 + Moved all modules updates from 6.1pre2 to 6.0
 + Added concept of bufferred endpoint
 + Added conversion Object -> ObjectName for the result of method calls made on MBeans
 + Added DataFilter configuration to cometd
 + added examples/test-jaas-webapp
 + Added extraClassPath to WebAppContext
 + Added hierarchical destroy of mbeans
 + Added ID constructor to AbstractSessionManager.Session
 + added isStopped() in LifeCycle and AbstractLifeCycle
 + Added override descriptor for deployment of RO webapps
 + add <Property> replacement in jetty xml config files
 + alternate optimizations of writer (use -Dbuffer.writers=true)
 + Allow session cookie to be refreshed
 + Apply queryEncoding to getQueryString
 + CGI example in test webapp
 + change examples/test-jndi-webapp so it can be regularly built
 + Default soLinger is -1 (disabled)
 + ensure "" returned for ServletContext.getContextPath() for root context
 + ensure sessions nulled out on request recycle; ensure session null after invalidate
 + ensure setContextPath() works when invoked from jetty-web.xml
 + fixed NIO endpoint flush. Avoid duplicate sends
 + Fixed NPE in bio.SocketEndPoint.getRemoteAddr()
 + Fixed resource cache flushing
 + Fixed tld parsing for maven plugin
 + HttpGenerator can generate requests
 + Improved *-mbean.properties files and specialized some MBean
 + JETTY-118 ignore extra content after close.
 + JETTY-119 cleanedup Security optimizatoin
 + JETTY-123 handle windows UNC paths
 + JETTY-126 handle content > Integer.MAX_VALUE
 + JETTY-129 ServletContextListeners called after servlets are initialized
 + JETTY-151 Idle timeout only applies to blocking operations
 + JETTY-151 refactored writers
 + JETTY-154 Cookies are double quotes only
 + JETTY-171 Fixed filter mapping
 + JETTY-172 use getName() instead of toString
 + JETTY-173 restore servletpath after dispatch
 + Major refactor of SelectChannel EndPoint for client selector
 + make .tag files work in packed wars
 + Plugin shutdown context before stopping it.
 + Refactored session lifecycle and additional tests
 + release resource lookup in Default servlet
 + (re)make JAAS classes available to webapp classloader
 + Reverted UnixCrypt to use coersions (that effected results)
 + Session IDs can change worker ID
 + Simplified ResourceCache and Default servlet
 + SocketConnector closes all connections in doStop
 + Upgraded session ID generation to use SecureRandom
 + updated glassfish jasper to tag SJSAS-9_1-B25-EA-08_Nov_2006
 + Support TLS_DHE_RSA_WITH_AES_256_CBC_SHA

Jetty-5.1.14 - 9 Aug 2007
 + patched with correct version
 + JETTY-155 force close with content length.
 + JETTY-369 failed state in Container

Jetty-5.1.13
 + Sourceforge 1648335: problem setting version for AJP13

Jetty-5.1.12 - 22 November 2006
 + Added support for TLS_DHE_RSA_WITH_AES_256_CBC_SHA
 + Upgraded session ID generation to use SecureRandom
 + Quote single quotes in cookies
 + AJP protected against bad requests from mod_jk
 + JETTY-154 Cookies ignore single quotes

Jetty-4.2.27 - 22 November 2006
 + Upgraded session ID generation to use SecureRandom
 + AJP protected against bad requests from mod_jk

jetty-6.1.0pre2 - 20 Nov 2006
 + Added extraClassPath to WebAppContext
 + Fixed resource cache flushing
 + Clean up jboss module licensing

jetty-6.1.0pre1 - 19 Nov 2006
 + Use ContextDeployer as main deployer in jetty.xml
 + Added extras/jboss
 + Major refactor of SelectChannel EndPoint for client selector
 + Fixed NPE in bio.SocketEndPoint.getRemoteAddr()
 + Reverted UnixCrypt to use coersions (that effected results)
 + JETTY-151 Idle timeout only applies to blocking operations
 + alternate optimizations of writer (use -Dbuffer.writers=true)
 + JETTY-171 Fixed filter mapping
 + JETTY-172 use getName() instead of toString
 + JETTY-173 restore servletpath after dispatch
 + release resource lookup in Default servlet
 + Simplified ResourceCache and Default servlet
 + Added override descriptor for deployment of RO webapps
 + Added hierarchical destroy of mbeans
 + JETTY-151 refactored writers

jetty-6.1.0pre0 - 21 Oct 2006
 + add <Property> replacement in jetty xml config files
 + make .tag files work in packed wars
 + add hot deployment capability
 + ensure setContextPath() works when invoked from jetty-web.xml
 + ensure sessions nulled out on request recycle; ensure session null after invalidate
 + ensure "" returned for ServletContext.getContextPath() for root context
 + Fixed tld parsing for maven plugin
 + Improved *-mbean.properties files and specialized some MBean
 + Added conversion Object -> ObjectName for the result of method calls made on MBeans
 + JETTY-129 ServletContextListeners called after servlets are initialized
 + change examples/test-jndi-webapp so it can be regularly built
 + added isStopped() in LifeCycle and AbstractLifeCycle
 + fixed isUserInRole checking for JAASUserRealm
 + fixed ClassCastException in JAASUserRealm.setRoleClassNames(String[])
 + add a maven-jetty-jspc-plugin to do jspc precompilation
 + added examples/test-jaas-webapp
 + (re)make JAAS classes available to webapp classloader
 + CGI example in test webapp
 + Plugin shutdown context before stopping it.
 + Added concept of bufferred endpoint
 + Factored ErrorPageErrorHandler out of WebAppContext
 + Refactored ErrorHandler to avoid statics
 + Transforming classloader does not transform resources.
 + SocketConnector closes all connections in doStop
 + Improved charset handling in URLs
 + minor optimization of bytes to UTF8 strings
 + JETTY-112 ContextHandler checks if started
 + JETTY-113 support optional query char encoding on requests
 + JETTY-114 removed utf8 characters from code
 + JETTY-115 Fixed addHeader
 + added cometd chat demo
 + JETTY-119 cleanedup Security optimizatoin
 + Refactored session lifecycle and additional tests
 + JETTY-121 init not called on externally constructed servlets
 + JETTY-124 always initialize filter caches
 + JETTY-126 handle content > Integer.MAX_VALUE
 + JETTY-123 handle windows UNC paths
 + JETYY-120 SelectChannelConnector closes all connections on stop
 + Added ID constructor to AbstractSessionManager.Session
 + Allow session cookie to be refreshed
 + Added DataFilter configuration to cometd
 + Added extras/setuid to support start as root
 + Apply queryEncoding to getQueryString
 + JETTY-118 ignore extra content after close.
 + HttpGenerator can generate requests
 + Ported HtAccessHandler
 + Start of a client API
 + Session IDs can change worker ID
 + Default soLinger is -1 (disabled)
 + AJP Connector

Jetty-5.1.11 - 8 October 2006
 + fixed ByteBufferOutputStream capacity calculation
 + Fixed AJP handling of certificate length (1494939)
 + Fixed AJP chunk header (1507377)
 + Fixed order of destruction event calls
 + Fix to HttpOutputStream from M.Traverso
 + Default servlet only uses setContentLength on wrapped responses

Jetty-4.2.26 - 8 October 2006
 + Backport of AJP fixes

jetty-6.0.1 - 24 September 2006
 + fixed isUserInRole checking for JAASUserRealm
 + fixed ClassCastException in JAASUserRealm.setRoleClassNames(String[])
 + Improved charset handling in URLs
 + Factored ErrorPageErrorHandler out of WebAppContext
 + Refactored ErrorHandler to avoid statics
 + JETTY-112 ContextHandler checks if started
 + JETTY-114 removed utf8 characters from code
 + JETTY-115 Fixed addHeader
 + JETTY-121 init not called on externally constructed servlets
 + Improved charset handling in URLs
 + minor optimization of bytes to UTF8 strings
 + JETTY-113 support optional query char encoding on requests
 + JETTY-124 always initialize filter caches
 + JETYY-120 SelectChannelConnector closes all connections on stop

jetty-6.0.0 - 10 September 2006
 + SocketConnector closes all connections in doStop
 + Conveniance builder methods for listeners and filters
 + Transforming classloader does not transform resources.
 + Plugin shutdown context before stopping it.

jetty-6.0.0rc4 - 5 September 2006
 + bind jetty-env.xml entries to java:comp/env
 + Fix for JETTY-107. Poor cast in SessionDump demo.
 + Set charset on error pages

jetty-6.0.0rc3 - 1 September 2006
 + pulled 6.0.0 branch
 + turn URLConnection caching off when searching for tlds [JETTY-103]
 + Move MailSessionReference to org.mortbay.naming.factories
 + Less verbose handling of BadResources from bad URLs
 + Avoid double error handling of Bad requests
 + don't warn for content length on head requests
 + temp fix for JETTY-104 (raised glassfish ISSUE-1044) hide
   JSP forced path attribute
 + Fixed JETTY-68. Complete request after sendRedirect
 + Transferred the sslengine patch from the patches directory to extras

jetty-6.0.0rc2 - 25 August 2006
 + use mvn -Dslf4j=false jetty:run to disable use of slf4j logging with jdk1.4/jsp2.0
 + added org.apache.commons.logging package to system classes that can't be overridden by a webapp classloader
 + mvn -Djetty.port=x jetty:run uses port number given for the default connector
 + Fixed NPE when no resource cache
 + Refactored WebXmlConfiguration to allow custom web.xml resource
 + Moved more utility packagtes to the util jar
 + Direct buffer useage is optional
 + Destroy HttpConnection to improve buffer pooling
 + Timestamp in StdErrLog

jetty-6.0.0rc1 - 16 August 2006
 + Support for binding References and Referenceables and javax.mail.Sessions in JNDI
 + Added TransformingWebAppClassLoader for spring 2.0 byte code modification support
 + Ensure classes come before dependencies for plugin [JETTY-90]
 + Fixed FD leak for bad TCP acks. JETTY-63
 + new Server().addHandler(handler) no longer throws NPE [JETTY-87]
 + Change path mapping so that a path spec of /foo/* does not match /foo.bar : JETTY-88
 + add <requestLog> config param to jetty plugin
 + Improve Ssl config JETTY-85 JETTY-86 (TrustManager and SecureRandom are now configurable; better handling of null/default values)
 + parse jsp-property-group in web.xml for additional JSP servlet mappings
 + protected setContentType from being set during include
 + added toString() on JAASUserPrincipal (JETTY-91)
 + added modules/spring with XmlBeanFactory configuration
 + removed support for lowResources from SelectChannelConnector
 + added start of cometd implementation (JSON only)
 + added start of grizzly connector
 + removed org.mortbay. from context system classes configuration
 + -DSTOP.PORT must be specified.
 + moved optional modules to extras
 + fixed bug that caused Response.setStatus to ignore the provided message
 + refactored resource cache
 + Allow direct filling of buffers for uncached static content.
 + Added simple ResourceHandler and FileServer example

jetty-6.0.0rc0 - 7 July 2006
 + change prefix from "jetty6" to just "jetty" for plugin: eg is now mvn jetty:run
 + allow <key> or <name> in <systemProperty> for plugin
 + simplified jetty.xml with new constructor injections
 + added setters and getters on SessionManager API for session related config: cookie name, url parameter name, domain, max age and path.
 + add ability to have a lib/ext dir from which to recursively add all jars and zips to the classpath
 + patch to allow Jetty to use JSP2.1 from Glassfish instead of Jasper from Tomcat
 + fixed classesDirectory param for maven plugin to be configurable
 + ensure explicitly set tmp directory called "work" is not deleted on exit
 + ensure war is only unpacked if war is newer than "work" directory
 + change name of generated tmp directory to be "Jetty_"+host+"_"+port+"_"+contextpath+"_"+virtualhost
 + Cleaned up idle expiry.
 + Ssl algorithm taken from system property
 + Added 8 random letters&digits to Jetty-generated tmp work dir name to ensure uniqueness
 + Simplify runtime resolution of JSP library for plugin
 + Ensure mvn clean cleans the build
 + Do not wrap EofException with EofException
 + reverse order for destroy event listeners
 + added StatisticsHandler and statistics on Connector.
 + Simplified Servlet Context API
 + Added maximum limit to filter chain cache.
 + refactor HttpChannelEndPoint in preparation for SslEngine
 + ContextHandlerCollection addContext and setContextClass
 + Discard excess bytes in header buffer if connection is closing
 + Updated javax code from http://svn.apache.org/repos/asf/tomcat/tc6.0.x/trunk/java/javax@417727
 + Threadpool does not need to be a LifeCycle
 + support graceful shutdown
 + Added WebAppContextClassLoader.newInstance to better support exensible loaders.
 + immutable getParameterMap()
 + support <load-on-startup> for SingleThreadModel
 + changed ServletContext.getResourcePaths()  to not return paths containing double slashes
 + fixed HttpGenerator convertion of non UTF-8: JETTY-82
 + added html module from jetty 5 - but deprecated until maintainer found

jetty-6.0.0beta17 - 1/6/2006
 + Added config to disable file memory mapped buffers for windows
 + Added Request.isHandled()
 + Refactored Synchronization of SelectChannelConnector
 + Recovered repository from Codehaus crash
 + ContextHandler.setConnectors replace setHosts
 + Connector lowResourceMaxIdleTime  implemented.
 + Default servlet checks for aliases resources
 + Added clover reports and enough tests to get >50% coverage
 + Fixed IE SSL issue.
 + Implemented runAs on servlets
 + Flush will flush all bytes rather than just some.
 + Protected WEB-INF and META-INF
 + don't reset headers during forward
 + BoundedThreadPool.doStop waits for threads to complete

jetty-6.0.0beta16 - 12/5/2006
 + remove a couple of System.err.printlns
 + replace backwards compativle API in UrlEncoded

jetty-6.0.0beta15 - 11/5/2006
 + Added Server attribute org.mortbay.jetty.Request.maxFormContentSize
 + Renamed NotFoundHandler to DefaultHandler
 + Added automatic scan of all WEB-INF/jetty-*.xml files for plugin
 + Added <scanTargets> parameter to allow other locations to scan for plugin
 + Major refactor to simplify Server and handler hierarchy
 + setSendServerVersion method added to Server to control sending of Server: http header
 + removed SelectBlockingChannelConnector (unmaintained)
 + Improved HttpException
 + Moved more resources to resources
 + Added ThrottlingFilter and fixed race in Continuations
 + Added taglib resources to 2.1 jsp api jar
 + Reset of timer task clears expiry
 + improved MBeanContainer object removal
 + ContextHandler.setContextPath can be called after start.
 + Fixed handling of params after forward
 + Added --version to start.jar
 + Added embedded examples
 + Simplified DefaultServlet static content buffering
 + readded BoundedThreadPool shrinking (and then fixed resulting deadlock)
 + improved MBean names
 + improved support for java5 jconsole
 + Session scavenger threads from threadpool
 + Thread names include URI if debug set
 + don't accept partial authority in request line.
 + enforce 204 and 304 have no content

jetty-6.0.0beta14 - 9/4/2006
 + ignore dirs and files that don't exist in plugin scanner
 + added support for stopping jetty using "java -jar start.jar --stop"
 + added configurability for webdefault.xml in maven plugin
 + adding InvokerServlet
 + added ProxyServlet
 + stop JDBCUserRealm coercing all credentials to String
 + Change tmp dir of plugin to work to be in line with jetty convention
 + Modify plugin to select JSP impl at runtime
 + Use start.config to select which JSP impl at runtime based on jdk version
 + Added JSP 2.1 APIs from apache
 + Added Jasper 2.1 as jesper (jasper without JCL)
 + Started readding logging to jesper using jdk logging
 + fixed priority of port from url over host header
 + implemented request.isUserInRole
 + securityHandler removed if not used.
 + moved test webapps to examples directory
 + improved contentType handling and test harness
 + fixed forward bug (treated as include)
 + fixed HttpField iterator
 + added jetty-util.jar module
 + added reset to Continuation


jetty-6.0.0beta12 - 16/3/2006
 + Fixed maven plugin JNDI for redeploys
 + Fixed tld discovery for plugin (search dependencies)
 + Fixed JettyPlus for root contexts
 + Fixed error handling in error page
 + Added JSP2.0 demos to test webapp
 + Upgraded jasper to 5.5.15
 + Added provider support to SslListener
 + Log ERROR for runtimeExceptions

jetty-6.0.0beta11 - 14/3/2006
 + added JAAS
 + added webapp-specific JNDI entries
 + added missing Configurations for maven plugin
 + fixed FORM authentication
 + moved dtd and xsd to standard javax location
 + added patch to use joda-time
 + refactored session ID management
 + refactored configuration files and start()
 + fixed ; decoding in URIs
 + Added HttpURI and improved UTF-8 parsing.
 + refactored writers and improved UTF-8 generation.

jetty-6.0.0beta10 25/2/2006
 + Added support for java:comp/env
 + Added support for pluggable transaction manager
 + Forward masks include attributes and vice versa
 + Fixed default servlet handling of includes
 + Additional accessors for request logging
 + added getLocalPort() to connector
 + Fixed content-type for range requests
 + Fix for sf1435795 30sec delay from c taylor
 + Fix for myfaces and include with close
 + Fix sf1431936 don't chunk the chunk
 + Fix http://jira.codehaus.org/browse/JETTY-6. hi byte reader
 + Updates javax to MR2 release

jetty-6.0.0beta9 9/2/2006
 + PathMap for direct context mapping.
 + Refactored chat demo and upgraded prototype.js
 + Continuation cleanup
 + Fixed unraw decoding of query string
 + Fixed dispatch of wrapped requests.
 + Fixed double flush of short content.
 + Added request log.
 + Added CGI servlet.
 + Force a tempdir to be set.
 + Force jasper scratch dir.
 + fixed setLocale bug sf1426940
 + Added TLD tag listener handling.

jetty-6.0.0beta8 24/1/2006
 + fixed dispatch of new session problem. sf:1407090
 + reinstated rfc2616 test harness
 + Handle pipeline requests without hangs
 + Removed queue from thread pool.
 + improved caching of content types
 + fixed bug in overloaded write method on HttpConnection (reported against Tapestry4.0)
 + hid org.apache.commons.logging and org.slf4j packages from webapp
 + maven-jetty6-plugin stopped transitive inclusion of log4j and
   commons-logging from commons-el for jasper
 + patch to remove spurious ; in HttpFields
 + improve buffer return mechanism.
 + conveniance addHandler removeHandler methods
 + maven-jetty6-plugin: ensure compile is done before invoking jetty
 + maven-jetty6-plugin: support all types of artifact dependencies

Jetty-6.0.0Beta7
 + Fixed infinite loop with chunk handling
 + Faster header name lookup
 + removed singleton Container
 + reduced info verbosity
 + null dispatch attributes not in names
 + maven-jetty6-plugin added tmpDirectory property
 + maven-jetty6-plugin stopped throwing an error if there is no target/classes directory

Jetty-6.0.0Beta6
 + Fixed issue with blocking reads
 + Fixed issue with unknown headers
 + optimizations

Jetty-6.0.0Beta5
 + Moved to SVN
 + Fixed writer char[] creations
 + Added management module for mbeans

Jetty-6.0.0Beta4
 + System property support in plugin
 + CVE-2006-2758 Fixed JSP visibility security issue.
 + Improved jetty-web.xml access to org.mortbay classes.
 + Jasper 5.5.12

Jetty-6.0.0Beta3
 + Fixed error in block read
 + Named dispatch.
 + Fixed classloader issue with server classes

Jetty-6.0.0Beta2
 + merged util jar back into jetty jar
 + Simpler continuation API
 + loosely coupled with JSP servlet
 + loosely coupled with SLF4J
 + Improved reuse of HttpField values and cookies.
 + Improved buffer return

Jetty-6.0.0Beta1
 + Servlet 2.5 API
 + SSL connector
 + maven2 plugin
 + shutdown hook
 + refactored start/stop
 + Implemented all listeners
 + Error pages
 + Virtual hosts
 + Multiple select sets

Jetty-6.0.0Beta0
 + Maven 2 build
 + Dispatcher parameters
 + UTF-8 encoding for URLs
 + Fixed blocking read

Jetty-6.0.0APLPA3
 + Added demo for Continuations
 + Jasper and associated libraries.

Jetty-6.0.0ALPHA2
 + Continuations - way cool way to suspend a request and retry later.
 + Dispatchers
 + Security

Jetty-6.0.0ALPHA1
 + Filters
 + web.xml handling

Jetty-6.0.0ALPHA0
 * Totally rearchitected and rebuilt, so 10 years of cruft could be removed!
 * Improved "dependancy injection" and "inversion of control" design of components
 * Improved "interceptor" design of handlers
 * Smart split buffer design allows large buffers to only be allocated to active connections. The
   resulting memory savings allow very large buffers to be used, which increases the chance of efficient
   asynchronous flushing and of avoiding chunking.
 * Optional use of NIO Buffering so that efficient direct buffers and memory mapped files can be
   used.
 * Optional use of NIO non-blocking scheduling so that threads are not allocated per connection.
 * Optional use of NIO gather writes, so that for example a HTTP header and a memory mapped
 * file may be sent as sent is a single operation.
 - Missing Security
 - Missing Request Dispatchers
 - Missing web.xml based configuration
 - Missing war support


Jetty-5.1.11RC0 - 5 April 2006
 + stop JDBCUserRealm forcing all credentials to be String
 + force close with shutdownOutput for win32
 + NPE protection if desirable client certificates
 + Added provider support to SslListener
 + logging improvements for servlet and runtime exceptions
 + Fixed AJP handling of ;jsessionid.
 + improved contentType param handling

Jetty-5.1.10 - 5 January 2006
 + Fixed path aliasing with // on windows.
 + Fix for AJP13 with multiple headers
 + Fix for AJP13 with encoded path
 + Remove null dispatch attributes from getAttributeNames
 + Put POST content default back to iso_8859_1. GET is UTF-8 still

Jetty-4.2.25 - 4 Jan 2006
 + Fixed aliasing of // for win32

Jetty-5.1.9 - 7 December 2005
 + Fixed wantClientAuth(false) overriding netClientAuth(true)

Jetty-6.0.0betaX -
 + See http://jetty.mortbay.org/jetty6 for 6.0 releases

Jetty-5.1.8 - 7 December 2005
 + Fixed space in URL issued created in 5.1.6

Jetty-5.1.7 - 7 December 2005
Jetty-5.1.7rc0 - 6 December 2005
 + improved server stats
 + char encoding for MultiPartRequest
 + fixed merging of POST params in dispatch query string.
 + protect from NPE in dispatcher getValues
 + Updated to 2.6.2 xerces
 + JSP file servlet mappings copy JspServlet init params.
 + Prefix servlet context logs with org.mortbay.jetty.context
 + better support for URI character encodings
 + use commons logging jar instead of api jar.

Jetty-5.1.6 - 18 November 2005
 + CVE-2006-2758 Fixed JSP visibility security issue.
 + Improved jetty-web.xml access to org.mortbay classes.

Jetty-5.1.5 - 10 November 2005
 + Improved shutdown hook
 + Improved URL Decoding
 + Improved mapping of JSP files.

Jetty-5.1.5rc2 - 7 October 2005
 + Reverted dispatcher params to RI rather than spec behaviour.
 + ProxyHandler can handle chained proxies
 + unsynchronized ContextLoader
 + ReFixed merge of Dispatcher params
 + public ServerMBean constructor
 + UTF-8 encoding for URLs
 + Response.setLocale will set locale even if getWriter called.

Jetty-5.1.5rc1 - 23 August 2005
 + upgraded to commons logging 1.0.4
 + Release commons logging factories when stopping context.
 + Fixed illegal state with chunks and 100 continue - Tony Seebregts
 + Fixed PKCS12Import input string method
 + Fixed merge of Dispatcher parameters
 + Encoded full path in ResourceHandler directory listing
 + handle extra params after charset in header
 + Fixed 100-continues with chunking and early commit

Jetty-5.1.5rc0 - 16 August 2005
 + Fixed component remove memory leak for stop/start cycles
 + Facade over commons LogFactory so that discovery may be avoided.
 + Applied ciphersuite patch from tonyj
 + Authenticators use servlet sendError
 + CGI sets SCRIPT_FILENAME
 + HttpTunnel timeout
 + NPE protection for double stop in ThreadedServer
 + Expect continues only sent if input is read.

Jetty-5.1.4 - 5 June 2005
 + Fixed FTP close issue.
 + setup MX4J with JDK1.5 in start.config
 + set classloader during webapp doStop
 + NPE protection in ThreadedServer
 + ModelMBean handles null signatures
 + Change JAAS impl to be more flexible on finding roles

Jetty-5.1.4rc0 - 19 April 2005
 + ServletHttpContext correctly calls super.doStop.
 + HttpServer delegates component handling to Container.
 + Allow ServletHandler in normal HttpContext again.
 + Stop start.jar putting current directory on classpath.
 + More protection from null classloaders.
 + Turn off web.xml validation for JBoss.

Jetty-5.1.3 - 7 April 2005
 + Some minor code janitorial services

Jetty-4.2.24 - 7 April 2005

Jetty-5.1.3rc4 - 31 March 2005
 + Moved servlet request wrapping to enterContextScope for geronimo security
 + refixed / mapping for filters
 + Allow XmlConfiguration to start with no object.
 + updated to mx4j 3.0.1
 + rework InitialContextFactory to use static 'default' namespace
 + make java:comp/env immutable for webapps as per J2EE spec

Jetty-5.1.3rc3 - 20 March 2005
 + removed accidental enablement of DEBUG for JettyPlus jndi in log4j.properties
 + fixed "No getter or setter found" mbean errors

Jetty-5.1.3rc2 - 16 March 2005
 + Updated JSR154Filter for ERROR dispatch
 + Fixed context to _context refactory error

Jetty-5.1.3rc1 - 13 March 2005
 + Fixed typo in context-param handling.
 + update to demo site look and feel.
 + Fixed principal naming in FormAuthenticator
 + JettyPlus updated to JOTM 2.0.5, XAPool 1.4.2

Jetty-4.2.24rc1
 + Fixed principal naming in FormAuthenticator

Jetty-5.1.3rc0 - 8 March 2005
 + Flush filter chain caches on servlet/filter change
 + Fixed rollover filename format bug
 + Fixed JSR154 error dispatch with explicit pass of type.
 + Allow system and server classes to be configured for context loader.
 + IOException if EOF read during chunk.
 + Fixed HTAccess crypt salt handling.
 + Added simple xpath support to XmlParser
 + Added TagLibConfiguration to search for listeners in TLDs.
 + Added SslListener for 1.4 JSSE API.
 + Fixed moderate load preventing ThreadPool shrinking.
 + Added logCookie and logLatency support to NCSARequestLog
 + Added new JAAS callback to allow extra login form fields in authentication

Jetty-4.2.24rc0 - 8 March 2005
 + Back ported Jetty 5 ThreadedServer and ThreadPool
 + Added logCookie and logLatency support to NCSARequestLog

Jetty-5.1.2 - 18 January 2005
 + Added id and ref support to XmlConfiguration
 + Cleaned up AbstractSessionManager synchronization.
 + Fixed potential concurrent login problem with JAAS
 + Apply patch #1103953

Jetty-4.2.23 - 16 January 2005
 + Cleaned up AbstractSessionManager synchronization.
 + Fixed potential concurrent login problem with JAAS

Jetty-5.1.2pre0 - 22 December 2004
 + Fixed case of Cookie parameters
 + Support Secure and HttpOnly in session cookies
 + Modified useRequestedID handling to only use IDs from other contexts
 + Added global invalidation to AbstractSessionManager
 + UnavailableException handling from handle
 + Fixed suffix filters

Jetty-4.2.23RC0 - 17 December 2004
 + LineInput handles readers with small internal buffer
 + Added LogStream to capture stderr and stdout to logging
 + Support Secure and HttpOnly in session cookies
 + Build unsealed jars

Jetty-5.1.1 - 1 December 2004

Jetty-5.1.1RC1
 + Some minor findbugs code cleanups
 + Made more WebApplicationHandle configuration methods public.
 + Fixed ordering of filters with multiple interleaved mappings.
 + Allow double // within URIs
 + Applied patch for MD5 hashed credentials for MD5

Jetty-5.1.1RC0 - 17 November 2004
 + fix for adding recognized EventListeners
 + fix commons logging imports to IbmJsseListener
 + added new contributed shell start/stop script
 + excluded ErrorPageHandler from standard build in extra/jdk1.2 build

Jetty-5.1.0 - 14 November 2004

Jetty-5.1.RC1 - 24 October 2004
 + Allow JSSE listener to be just confidential or just integral.
 + Fixed NPE for null contenttype
 + improved clean targets
 + when committed setHeader is a noop rather than IllegalStateException
 + Partially flush writers on every write so content length can be detected.
 + Build unsealed jars
 + default / mapping does not apply to Filters
 + many minor cleanups suggested from figbug utility
 + Allow multiple accepting threads

Jetty-5.1.RC0 - 11 October 2004
 + Fixed many minor issues from J2EE 1.4 TCK testing
See sf.net bugs 1031520 - 1032205
 + Refactored, simplified and optimized HttpOutputStream
 + LineInput handles readers with small internal buffer
 + Added LogStream to capture stderr and stdout to logging
 + Added filter chain cache
 + Added JSR77 servlet statistic support
 + Refactored webapp context configurations
 + Added LifeCycle events and generic container.
 + Upgraded to ant-1.6 for jasper
 + Fixed HTAccessHandler
 + JBoss 4.0.0 support

Jetty-5.0.0 - 10 September 2004

Jetty-5.0.RC4 - 5 September 2004
 + Fixed configuration of URL alias checking
 + JettyJBoss: Use realm-name from web.xml if present, otherwise use security-domain from jboss-web.xml

Jetty-5.0.RC3 - 28 August 2004
 + DIGEST auth handles qop, stale and maxNonceAge.
 + Less verbose warning for non validating xml parser.
 + fixed jaas logout for jetty-jboss
 + fixed deployment of ejb-link elements in web.xml with jboss
 + Update to jasper 5.0.27
 + Added parameters for acceptQueueSize and lowResources level.
 + Changed default URI encoding to UTF-8
 + Fixes to work with java 1.5
 + JettyPlus upgrade to XAPool 1.3.3. and HSQLDB 1.7.2
 + JettyPlus addition of pluggable DataSources
 + Always say close for HTTP/1.0 non keep alive.

Jetty-4.2.22 - 23 August
 + fixed jaas logout for jetty-jboss integration
 + fixed deployment of ejb-link elements in web.xml for jboss
 + Added parameters for acceptQueueSize and lowResources level.

Jetty-5.0.RC2 - 2 July 2004
 + Fixed DIGEST challenge delimiters
 + HTAccess calls UnixCrypt correctly
 + integrated jetty-jboss with jboss-3.2.4
 + Error dispatchers are always GET requests.
 + OPTIONS works for all URLs on default servlet
 + add JMX support for JettyPlus
 + add listing of java:comp/env for webapp with JMX
 + make choice of override of JNDI ENC entries: config.xml or web.xml
 + Default servlet may use only pathInfo for resource
 + Fixed session leak in j2ee
 + Fixed no-role security constraint combination.
 + Fix to use runas roles during servlet init and destroy
 + Fixed JAAS logout
 + HttpContext sendError for authentication errors

Jetty-4.2.21 - 2 July 2004
 + integrated jetty-jboss with jboss-3.2.4
 + add JMX support for JettyPlus
 + add listing of java:comp/env for webapp with JMX
 + make choice of override of JNDI ENC entries: config.xml or web.xml
 + Fixed JAAS logout

Jetty-5.0.RC1 - 24 May 2004
 + Changed to apache 2.0 license
 + added extra/etc/start-plus.config to set up main.class for jettyplus
 + maxFormContentLength may be unlimited with <0 value
 + Fixed HTTP tunnel timeout setting.
 + Improved handling of exception from servlet init.
 + FORM auth redirects to context on a re-auth
 + Handle multiple virutal hosts from JBoss 3.2.4RC2

Jetty-4.2.20 - 22 May 2004
 + maxFormContentLength may be unlimited with <0 value
 + Fixed HTTP tunnel timeout setting.
 + Improved handling of exception from servlet init.
 + FORM auth redirects to context on a re-auth

Jetty-5.0.0RC0 - 7 April 2004
 + Updated JettyPlus to JOTM 1.4.3 (carol-1.5.2, xapool-1.3.1)
 + ServletContext attributes wrap HttpContext attributes.
 + Factored out XML based config from WebApplicationContext
 + Improved RequestLog performance
 + Fixed j2se 1.3 problem with HttpFields
 + Default servlet respectes servlet path
 + Fixed setCharacterEncoding for parameters.
 + Fixed DOS problem
 + Worked around bad jboss URL handler in XMLParser
 + Forced close of connections over stop/start
 + ProxiedFor field support added to NCSARequestLog
 + Fixed Default servlet for non empty servlet paths
 + Updated mx4j to V2
 + Updated jasper to 5.0.19
 + Changed dist naming convention to lowercase

Jetty-4.2.20RC0 - 7 April 2004
 + Worked around bad jboss URL handler in XMLParser
 + Forced close of connections over stop/start
 + HttpFields protected headers
 + ProxiedFor field support added to NCSARequestLog
 + Fixed Default servlet for non empty servlet paths
 + Changed dist naming convention to lowercase

Jetty-4.2.19 - 19 Mar 2004
 + Fixed DOS attack problem

Jetty-5.0.beta2 - 12 Feb 2004
 + Added skeleton JMX MBean for jetty plus
 + Fixed HEAD with empty chunk bug.
 + Fixed jetty.home/work handling
 + Fixed setDate thread safety
 + Fixed SessionManager init
 + Improved low thread handling
 + FileResource better handles non sun JVM
 + Monitor closes socket before exit
 + Updated to Japser 5.0.16
 + RequestDispatcher uses request encoding for query params
 + Fixed busy loop in threadpool run
 + Reorganized ServletHolder init
 + Added log4j context repository to jettyplus
 + NPE guard for no-listener junit deployment
 + Added experimental NIO listeners again.
 + fixed filter dispatch configuration.
 + fixed lazy authentication with FORMs

Jetty-4.2.18 - 1 Mar 2004
 + Added log4j context repository to jettyplus
 + NPE guard for no-listener junit deployment
 + Improved log performance
 + Fixed j2se 1.3 problem with HttpFields
 + Suppress some more IOExceptions
 + Default servlet respectes servlet path

Jetty-4.2.17 - 1 Feb 2004
 + Fixed busy loop in threadpool run
 + Reorganized ServletHolder init

Jetty-4.2.16 - 30 Jan 2004
 + Fixed setDate multi-cpu race
 + Improved low thread handling
 + FileResource better handles non sun JVM
 + Fixed HttpTunnel for JDK 1.2
 + Monitor closes socket before exit
 + RequestDispatcher uses request encoding for query params
 + Update jasper to 4.1.29

Jetty-5.0.beta1 - 24 December 2003
 + SecurityConstraints not reset by stop() on custom context
 + Fixed UnixCrypt handling in HTAccessHandler
 + Added patch for JBoss realm single sign on
 + Reorganized FAQ
 + Env variables for CGI
 + Removed support for old JBoss clustering

Jetty-4.2.15 - 24 December 2003
 + SecurityConstraints not reset by stop() on custom context
 + Fixed UnixCrypt handling in HTAccessHandler
 + Added patch for JBoss realm single sign on
 + Environment variables for CGI
 + Removed support for old JBoss clustering

Jetty-5.0.beta0 - 22 November 2003
 + Removed support for HTTP trailers
 + PathMap uses own Map.Entry impl for IBM JVMs
 + Use ${jetty.home}/work or WEB-INF/work for temp directories if present
 + Protect ThreadPool.run() from interrupted exceptions
 + Added org.mortbay.http.ErrorHandler for error pages.
 + Fixed init race in HttpFields cache
 + Allow per listener handlers
 + Added MsieSslHandler to handle browsers that don't grok persistent SSL (msie 5)
 + Respect content length when decoding form content.
 + JBoss integration uses writer rather than stream for XML config handling
 + Expire pages that contain set-cookie as per RFC2109 recommendation
 + Updated jasper to 5.0.14beta
 + Removed the CMR/CMP distributed session implementation

Jetty-4.2.15rc0 - 22 November 2003
 + PathMap uses own Map.Entry impl for IBM JVMs
 + Race in HttpFields cache
 + Use ${jetty.home}/work or WEB-INF/work for temp directories if present
 + Protect ThreadPool.run() from interrupted exceptions
 + Added org.mortbay.http.ErrorHandler for error pages.
 + JsseListener checks UserAgent for browsers that can't grok persistent SSL (msie5)
 + Removed the CMR/CMP distributed session implementation

Jetty-4.2.14 - 04 November 2003
 + respect content length when decoding form content.
 + JBoss integration uses writer rather than stream for XML config handling
 + Fixed NPE in SSO
 + Expire pages that contain set-cookie as per RFC2109 recommendation

Jetty-5.0.alpha3 - 19 October 2003
 + Reworked Dispatcher to better support cross context sessions.
 + Use File.toURI().toURL() when jdk 1.2 alternative is available.
 + Priority added to ThreadPool
 + replaced win32 service with http://wrapper.tanukisoftware.org
 + FileClassPath derived from walk of classloader hierarchy.
 + Implemented security constraint combinations
 + Set TransactionManager on JettyPlus datasources and pools
 + Fixed null pointer if no sevices configured for JettyPlus
 + Updated jasper and examples to 5.0.12
 + Lazy authentication if no auth constraint.
 + Restore servlet handler after dispatch
 + Allow customization of HttpConnections
 + Failed requests excluded from duration stats

Jetty-4.2.14RC1 - 19 October 2003
 + Reworked Dispatcher to better support cross context sessions.
 + Added UserRealm.logout and arrange for form auth
 + Allow customization of HttpConnections
 + Failed requests excluded from

Jetty-4.2.14RC0 - 7 October 2003
 + Correctly setup context classloader in cross context dispatch.
 + Put a semi busy loop into proxy tunnels for IE problems
 + Fixed handling of error pages for IO and Servlet exceptions
 + updated extra/j2ee to jboss 3.2.1+
 + Use File.toURI().toURL() when jdk 1.2 alternative is available.
 + cookie timestamps are in GMT
 + Priority on ThreadedServer
 + replaced win32 service with http://wrapper.tanukisoftware.org
 + Build fileclasspath from a walk of the classloaders
 + Set TransactionManager on JettyPlus datasources and pools
 + Fixed null pointer if no sevices configured for JettyPlus
 + Fixed comments with embedded double dashes on jettyplus.xml file

Jetty-5.0.alpha2 - 19 September 2003
 + Use commons logging.
 + Use log4j if extra is present.
 + Improved JMX start.
 + Update jakarta examples
 + Correctly setup context classloader in cross context dispatch.
 + Turn off validation without non-xerces errors
 + minor doco updates.
 + moved mailing lists to sourceforge.
 + Put a semi busy loop into proxy tunnels for IE problems
 + MultipartRequest supports multi value headers.
 + XML entity resolution uses URLs not Resources
 + Implemented ServletRequestListeners as optional filter.
 + Moved error page mechanism to be webapp only.
 + Fixed error page handling of IO and Servlet exceptions.

Jetty-5.0.alpha1 - 12 August 2003
 + Switched to mx4j
 + Improve combinations of Security Constraints
 + Implemented locale encoding mapping.
 + Synced with 4.2.12
 + Updated to Jasper 5.0.7
 + Server javadoc from war

Jetty-5.0.alpha0 - 16 Jul 2003
 + Compiled against 2.4 servlet spec.
 + Implemented remote/local addr/port methods
 + Updated authentication so that a normal Principal is used.
 + updated to jasper 5.0.3
 + Implemented setCharaterEncoding
 + Implemented filter-mapping <dispatcher> element
 + Implemented Dispatcher forward attributes.

Jetty-4.2.12 - 12 August 2003
 + Restore max inactive interval for session manager
 + Removed protection of org.mortbay.http attributes
 + Fixed parameter ordering for a forward request.
 + Fixed up HTAccessHandler
 + Improved error messages from ProxyHandler
 + Added missing S to some OPTIONS strings
 + Added open method to threaded server.
 + FORMAuthenticator does 403 with empty error page.
 + Fixed MIME types for chemicals
 + Padding for IE in RootNotFoundHandler

Jetty-4.2.11 - 12 July 2003
 + Fixed race in servlet initialization code.
 + Cookie params all in lower case.
 + Simplified AJP13 connection handling.
 + Prevent AJP13 from reordering query.
 + Support separate Monitor class for start
 + Branched for Jetty 5 development.

Jetty-4.2.10 - 7 July 2003
 + Updates to JettyPlus documentation
 + Updates to Jetty tutorial for start.jar, jmx etc

Jetty-4.2.10pre2 - 4 July 2003
 + Improvement to JettyPlus config of datasources and connection pools
 + Addition of mail service for JettyPlus
 + Move to Service-based architecture for JettyPlus features
 + Re-implementation of JNDI
 + Many improvements in JettyPlus java:comp handling
 + Allow multiple security-role-ref elements per servlet.
 + Handle Proxy-Connection better
 + Cleaned up alias handling.
 + Confidential redirection includes query
 + handle multiple security role references
 + Fixed cookie handling for old cookies and safari
 + Restricted ports in ProxyHandler.
 + URI always encodes %
 + Session statistics
 + XmlConfiguration can get/set fields.

Jetty-4.2.10pre1 - 2 June 2003
 + Fixed JSP code visibility problem introduced in Jetty-4.2.10pre0
 + Added stop.jar
 + Added SSO implementation for FORM authentication.
 + WebApplicationContext does not reassign defaults descriptor value.
 + Fixed AJP13 protocol so that request/response header enums are correct.
 + Fixed form auth success redirect after retry, introduced in 4.2.9rc1
 + Trace support is now optional (in AbstractHttpHandler).
 + Deprecated forced chunking.
 + Form authentication remembers URL over 403
 + ProxyHandler has improved test for request content
 + Removed support of org.mortbay.http.User role.
 + Fixed problem with shared session for inter context dispatching.

Jetty-4.2.10pre0 - 5 May 2003
 + Moved Log4JLogSink into JettyPlus
 + Added ability to override jetty startup class by using -Djetty.server on runline
 + Incorporate JettyPlus jotm etc into build.
 + Massive reorg of the CVS tree.
 + Incorporate jetty extra and plus into build
 + Integrate with JAAS
 + Apply the append flag of RolloverFileOutputStream constructor.
 + RolloverFileOutputStream manages Rollover thread.
 + New look and feel for www site.
 + Fixed table refs in JDBCUserRealm.
 + Allow params in form auth URLs
 + Updated to jasper jars from tomcat 4.1.24
 + Allow query params in error page URL.
 + ProxyHandler checks black and white lists for Connect.
 + Merge multivalued parameters in dispatcher.
 + Fixed CRLF bug in MultiPartRequest
 + Warn if max form content size is reached.
 + getAuthType returns CLIENT_CERT instead of CLIENT-CERT.
 + getAuthType maps the HttpServletRequest final strings.
 + FORM Authentication is serializable for session distribution.

Jetty-4.2.9 - 19 March 2003
 + Conditional headers check after /dir to /dir/ redirection.

Jetty-4.2.9rc2 - 16 March 2003
 + Fixed build.xml for source release
 + Made rfc2068 PUT/POST Continues support optional.
 + Defaults descriptor has context classloader set.
 + Allow dispatch to j_security_check
 + Added X-Forwarded-For header in ProxyHandler
 + Updated included jmx jars

Jetty-4.2.9rc1 - 6 March 2003
 + Work around URLClassloader not handling leading /
 + Dump servlet can load resources for testing now.
 + Added trust manager support to SunJsseListener.
 + Added support for client certs to AJP13.
 + Cleaned up includes
 + Removed checking for single valued headers.
 + Optional 2.4 behaviour for sessionDestroyed notification.
 + Stop proxy url from doing user interaction.
 + Turn request log buffering off by default.
 + Reduced default context cache sizes (Total 1MB file 100KB).
 + ProxyHandler has black and white host list.
 + Added requestlog to HttpContext.
 + Allow delegated creation of WebApplication derivations.
 + Check Data contraints before Auth constraints

Jetty-4.2.8_01 - 18 February 2003
 + Patched first release of 4.2.8 with correct version number
 + Fixed CGI servlet to handle multiple headers.
 + Added a SetResponseHeadersHandler, can set P3P headers etc.
 + ProxyHandler can handle multiple cookies.
 + Fixed AdminServlet to handle changed getServletPath better.
 + Default servlet can have own resourceBase.
 + Rolled back SocketChannelListener to 4.2.5 version
 + Added option to resolve remote hostnames.  Defaults to off.
 + Added MBeans for Servlets and Filters
 + Moved ProxyHandler to the src1.4 tree

Jetty-4.2.7 - 4 February 2003
 + Upgraded to JSSE 1.0.3_01 to fix security problem.
 + Fixed proxy tunnel for non persistent connections.
 + Relative sendRedirect handles trailing / correctly.
 + Changed PathMap to conform to / getServletPath handling.

Jetty-4.2.6 - 24 January 2003
 + Improved synchronization on AbstractSessionManager.
 + Allow AJP13 buffers to be resized.
 + Fixed LineInput problem with expanded buffers.
 + ClientCertAuthentication updates request.
 + Fixed rel sendRedirects for root context.
 + Added HttpContext.setHosts to restrict context by real interface.
 + Added MBeans for session managers
 + Improved SocketChannelListener contributed.
 + Added version to HttpServerMBean.

Jetty-4.2.5 - 14 January 2003
 + Fixed pathParam bug for ;jsessionid
 + Don't process conditional headers and ranges for includes
 + Added Log4jSink in the contrib directory.
 + Fixed requestedSessionId null bug.

Jetty-4.2.4 - 4 January 2003
 + Fixed stop/start handling of servlet context
 + Reuse empty LogSink slots.
 + HTAccessHandler checks realm as well as htpassword.
 + Clear context listeners after stop.
 + Clear context attributes after stop.
 + Use requestedSessionId as default session ID.
 + Added MBeans for handlers
 + Upgraded jasper to 4.1.18

Jetty-4.2.4rc0 - 12 December 2002
 + Simplified ThreadedServer
 + Use ThreadLocals for ByteArrayPool to avoid synchronization.
 + Use Version to reset HttpFields
 + Cheap clear for HttpFields
 + Fixed setBufferSize NPE.
 + Cleaned up some unused listener throws.
 + Handle chunked form data.
 + Allow empty host header.
 + Avoid optional 100 continues.
 + Limit form content size.
 + Handle = in param values.
 + Added HttpContext.flushCache
 + Configurable root context.
 + RootNotFoundHandler to help when no context found.
 + Update jasper to 4.1.16beta
 + Fixed dir listing from jars.
 + Dir listings in UTF8
 + Character encoding handling for GET requests.
 + Removed container transfer encoding handling.
 + Improved setBufferSize handling
 + Code logs objects rather than strings.
 + Better access to session manager.
 + Fixed isSecure and getScheme for SSL over AJP13
 + Improved ProxyHandler to the point is works well for non SSL.
 + Implemented RFC2817 CONNECT in ProxyHandler
 + Added gzip content encoding support to Default and ResourceHandler

Jetty-4.2.3 - 2 December 2002
 + Removed aggressive threadpool shrinkage to avoid deadlock on SMP machines.
 + Fixed some typos
 + Added links to Jetty Powered page
 + Clean up of ThreadedServer.stop()
 + Updated bat scripts
 + Added PKCS12Import class to import PKCS12 key directly
 + removed old HttpContext.setDirAllowed()
 + added main() to org.mortbay.http.Version
 + Check form authentication config for leading /
 + Cleaner servlet stop to avoid extra synchronization on handle
 + org.mortbay.http.HttpContext.FileClassPathAttribute

Jetty-4.2.2 - 20 November 2002
 + Fixed sendRedirect for non http URLS
 + Fixed URI query recycling for persistent connections
 + Fixed handling of empty headers
 + Added EOFException to reduce log verbosity on closed connections.
 + Avoided bad buffer status after closed connection.

Jetty-4.2.1 - 18 November 2002
 + Fixed bad optimization in UrlEncoding
 + Re-enabled UrlEncoding test harnesses

Jetty-4.2.0 - 16 November 2002
 + Fixed AJP13 buffer size.
 + Fixed remove listener bug.
 + Fixed include of Invoker servlet.
 + Restrict 304 responses to seconds time resolution.
 + Use IE date formatting for speed.
 + Removed jasper source and just include jars from 4.1.12
 + Worked around JVM1.3 bug for JSPs
 + Lowercase jsessionid for URLs only.
 + Made NCSARequestLog easier to extend.
 + Added definitions for RFC2518 WebDav response codes.
 + Removed remaining non portable getBytes() calls
 + Added upload demo to dump servlet.
 + Many more optimizations.

Jetty-4.1.4 - 16 November
 + Fixed ContextLoader parent delegation bug
 + Fixed remove SocketListener bug.
 + Fixed Invoker servlet for RD.include
 + Use IE date formatting for last-modified efficiency
 + Last modified handling uses second resolution.
 + Made NCSARequestLog simpler to extend.

Jetty-4.2.0rc1 - 2 November 2002
 + Support default mime mapping defined by *
 + Recycling of HttpFields class.
 + Renamed Filter application methods.
 + Fixed firstWrite after commit.
 + Fixed ContextLoader parent delegation bug.
 + Fixed problem setting the size of chunked buffers.
 + Removed unused Servlet and Servlet-Engine headers.
 + Fixed servletpath on invoker for named servlets.
 + Fixed directory resource bug in JarFileResource.
 + Improved handling of 2 byte encoded characters within forms.

Jetty-4.2.0rc0 - 24 October 2002
 + Greg's birthday release!
 + Added embedded iso8859 writer to HttpOutputStream.
 + Removed duplicate classes from jar
 + Fixed RolloverFileOutputStream without date.
 + Fixed SessionManager initialization
 + Added authenticator to admin.xml
 + Fixed Session timeout NPE.

 Jetty-4.1.3 - 24 October 2002
 + Fixed RolloverFileOutputStream without date.
 + Fixed SessionManager initialization
 + Added authenticator to admin.xml
 + Fixed Session timeout NPE.

Jetty-4.0.6 - 24 October 2002
 + Clear interrupted status in ThreadPool
 + Fixed forward query string handling
 + fixed forward attribute handling for jsp-file servlets
 + Fixed setCharacterEncoding to work with getReader
 + Fixed handling of relative sendRedirect after forward.
 + Fixed virtual hosts temp directories.

Jetty-4.2.0beta0 - 13 October 2002
 + New ThreadPool implementation.
 + New Buffering implementation.
 + New AJP13 implementation.
 + Removed Dispatcher dependancy on ServletHttpContext
 + getNamedDispatcher(null) returns containers default servlet.
 + unquote charset in content type
 + Stop/Start filters in declaration order.
 + Use "standard" names for default,jsp & invoker servlets.
 + Fixed caching of directories to avoid shared buffers.
 + Fixed bad log dir detection
 + Fix Session invalidation bug
 + Build without jmx
 + 404 instead of 403 for WEB-INF requests
 + FORM authentication sets 403 error page
 + Allow %3B encoded ; in URLs
 + Allow anonymous realm
 + Update jasper to 4.1.12 tag

Jetty-4.1.2 - 13 October 2002
 + Some AJP13 optimizations.
 + getNamedDispatcher(null) returns containers default servlet.
 + unquote charset in content type
 + Stop/Start filters in declaration order.
 + Use "standard" names for default,jsp & invoker servlets.
 + Fixed caching of directories to avoid shared buffers.
 + Fixed bad log dir detection
 + Fix Session invalidation bug
 + Build without jmx
 + 404 instead of 403 for WEB-INF requests
 + FORM authentication sets 403 error page
 + Allow %3B encoded ; in URLs
 + Allow anonymous realm
 + Update jasper to 4.1.12 tag

Jetty-4.1.1 - 30 September 2002
 + Fixed client scripting vulnerability with jasper2.
 + Merged LimitedNCSARequestLog into NCSARequestLog
 + Fixed space in resource name handling for jdk1.4
 + Moved launcher/src to src/org/mortbay/start
 + Fixed infinite recursion in JDBCUserRealm
 + Avoid setting sotimeout for optimization.
 + String comparison of If-Modified-Since headers.
 + Touch files when expanding jars
 + Deprecated maxReadTime.
 + Cache directory listings.

Jetty-4.1.0 - 22 September 2002
 + Fixed CGI+windows security hole.
 + Fixed AJP13 handling of mod_jk loadbalancing.
 + Stop servlets in opposite order to start.
 + NCSARequest log buffered default
 + WEB-INF/classes before WEB-INF/lib
 + Sorted directory listings.
 + Handle unremovable tempdir.
 + Context Initparams to control session cookie domain, path and age.
 + ClientCertAuthenticator protected from null subjectDN
 + Added LimitedNCSARequestLog
 + Use javac -target 1.2 for normal classes

Jetty-4.1.0RC6 - 14 September 2002
 + Don't URL encode FileURLS.
 + Improved HashUserRealm doco
 + FormAuthenticator uses normal redirections now.
 + Encode URLs of Authentication redirections.
 + Added logon.jsp for no cookie form authentication.
 + Extended Session API to pass request for jvmRoute handling
 + Fixed problem with AJP 304 responses.
 + Improved look and feel of demo
 + Cleaned up old debug.
 + Added redirect to welcome file option.

Jetty-4.1.0RC5 - 8 September 2002
 + AJP13Listener caught up with HttpConnection changes.
 + Added commandPrefix init param to CGI
 + More cleanup in ThreadPool for idle death.
 + Improved errors for misconfigured realms.
 + Implemented security-role-ref for isUserInRole.

Jetty-4.1.0RC4 - 30 August 2002
 + Included IbmJsseListener in the contrib directory.
 + Updated jasper2 to 4.1.10 tag.
 + Reverted to 302 for all redirections as all clients do not understand 303
 + Created statsLock sync objects to avoid deadlock when stopping.

Jetty-4.1.0RC3 - 28 August 2002
 + Fixed security problem for suffix matching with trailing "/"
 + addWebApplications encodes paths to allow for spaces in file names.
 + Improved handling of PUT,DELETE & MOVE.
 + Improved handling of path encoding in Resources for bad JVMs
 + Added buffering to request log
 + Created and integrated the Jetty Launcher
 + Made Resource canonicalize it's base path for directories
 + Allow WebApplicationHandler to be used with other handlers.
 + Added defaults descriptor to addWebApplications.
 + Allow FORM auth pages to be within security constraint.

Jetty-4.1.0RC2 - 20 August 2002
 + Conveninace setClassLoaderJava2Compliant method.
 + Clear interrupted status in ThreadPool
 + Fixed HttpFields cache overflow
 + Improved ByteArrayPool to handle multiple sizes.
 + Added HttpListener.bufferReserve
 + Use system line separator for log files.
 + Updated to Jasper2 (4_1_9 tag)
 + Build ant, src and zip versions with the release

Jetty-4.1.0RC1 - 11 August 2002
 + Fixed forward query string handling
 + Fixed setCharacterEncoding to work with getReader
 + Fixed getContext to use canonical contextPathSpec
 + Improved the return codes for PUT
 + Made HttpServer serializable
 + Updated international URI doco
 + Updated jasper to CVS snapshot 200208011920
 + Fixed forward to jsp-file servlet
 + Fixed handling of relative sendRedirect after forward.

Jetty-4.1.0RC0 - 31 July 2002
 + Fixed getRealPath for packed war files.
 + Changed URI default charset back to ISO_8859_1
 + Restructured Password into Password and Credentials
 + Added DigestAuthenticator
 + Added link to a Jetty page in Korean.
 + Added ExpiryHandler which can set a default Expires header.

Jetty-4.0.5 - 31 July 2002
 + Fixed getRealPath for packed war files.
 + Reversed order of ServletContextListener.contextDestroyed calls
 + Fixed getRequestURI for RD.forward to return new URI.

Jetty-4.1.B1 - 19 July 2002
 + Updated mini.http.jar target
 + CGI Servlet, pass all HTTP headers through.
 + CGI Servlet, catch and report program invocation failure status.
 + CGI Servlet, fixed suffix mapping problem.
 + CGI Servlet, set working directory for exec
 + Support HTTP/0.9 requests again
 + Reversed order of ServletContextListener.contextDestroyed calls
 + Moved dynamic servlet handling to Invoker servlet.
 + Moved webapp resource handling to Default servlet.
 + Sessions create attribute map lazily.
 + Added PUT,DELETE,MOVE support to webapps.
 + Added 2.4 Filter dispatching support.

Jetty-3.1.9 - 15 July 2002
 + Allow doHead requests to be forwarded.
 + Fixed race in ThreadPool for minThreads <= CPUs

Jetty-4.1.B0 - 13 July 2002
 + Added work around of JDK1.4 bug with NIO listener
 + Moved 3rd party jars to $JETTY_HOME/ext
 + Fixed ThreadPool bug when minThreads <= CPUs
 + close rather than disable stream after forward
 + Allow filter init to access servlet context methods.
 + Keep notFoundContext out of context mapping lists.
 + mod_jk FAQ
 + Fixed close problem with load balancer.
 + Stopped RD.includes closing response.
 + RD.forward changes getRequestURI.
 + NCSARequestLog can log to stderr

Jetty-4.1.D2 - 24 June 2002
 + Support trusted external authenticators.
 + Moved jmx classes from JettyExtra to here.
 + Set contextloader during webapplicationcontext.start
 + Added AJP13 listener for apache integration.
 + Fixed ChunkableOutputStream close propagation
 + Better recycling of HttpRequests.
 + Protect session.getAttributeNames from concurrent modifications.
 + Allow comma separated cookies and headers
 + Back out Don't chunk 30x empty responses.
 + Conditional header tested against welcome file not directory.
 + Improved ThreadedServer stopping on bad networks
 + Use ThreadLocals to avoid unwrapping in Dispatcher.

Jetty-4.0.4 - 23 June 2002
 + Back out change: Don't chunk 30x empty responses.
 + Conditional header tested against welcome file not directory.
 + Improved ThreadedServer stopping on bad networks

Jetty-4.0.3 - 20 June 2002
 + WebapplicationContext.start sets context loader
 + Fixed close propagation of on-chunked output streams
 + Force security disassociation.
 + Better recycling of HttpRequests.
 + Protect session.getAttributeNames from concurrent modifications.
 + Allow session manager to be initialized when set.
 + Fixed japanese locale
 + Allow comma separated cookies and headers

Jetty-4.1.D1 - 8 June 2002
 + Recycle servlet requests and responses
 + Added simple buffer pool.
 + Reworked output buffering to keep constant sized buffers.
 + Don't chunk 30x empty responses.
 + Fixed "" contextPaths in Dispatcher.
 + Removed race for the starting of session scavaging
 + Fixed /foo/../bar// bug in canonical path.
 + Merged ResourceBase and SecurityBase into HttpContext

Jetty-4.0.2 - 6 June 2002
 + Fixed web.dtd references.
 + Fixed handler/context start order.
 + Added OptimizeIt plug
 + Fixed /foo/../bar// bug in canonical path.
 + Don't chunk 30x empty responses.
 + Fixed "" contextPaths in Dispatcher.
 + Removed race for the starting of session scavaging

Jetty-3.1.8 - 6 June 2002
 + Made SecurityConstraint.addRole() require authentication.
 + Fixed singled threaded dynamic servlets
 + Fixed no slash context redirection.
 + Fixed /foo/../bar// bug in canonical path.

Jetty-4.1.D0 - 5 June 2002
 + The 4.1 Series started looking for even more performance
within the 2.3 specification.
 + Removed the HttpMessage facade mechanism
 + BRAND NEW WebApplicationHandler & WebApplicationContext
 + Added TypeUtil to reduce Integer creation.
 + General clean up of the API for for MBean getters/setters.
 + Experimental CLIENT-CERT Authenticator
 + Restructured ResourceHandler into ResourceBase
 + Fixed web.dtd references.
 + Fixed handler/context start order.
 + Added OptimizeIt plug.

Jetty-4.0.1 - 22 May 2002
 + Fixed contextclassloader on ServletContextEvents.
 + Support graceful stopping of context and server.
 + Fixed "null" return from getRealPath
 + OutputStreamLogSink config improvements
 + Updated jasper to 16 May snapshot

Jetty-4.0.1RC2 - 14 May 2002
 + Better error for jre1.3 with 1.4 classes
 + Cleaned up RD query string regeneration.
 + 3DES Keylength was being reported as 0. Now reports 168 bits.
 + Implemented the run-as servlet tag.
 + Added confidential and integral redirections to HttpListener
 + Fixed ServletResponse.reset() to resetBuffer.

Jetty-4.0.1RC1 - 29 April 2002
 + Improved flushing of chunked responses
 + Better handling if no realm configured.
 + Expand ByteBuffer full limit with capacity.
 + Fixed double filtering of welcome files.
 + Fixed FORM authentication auth of login page bug.
 + Fixed setTempDirectory creation bug
 + Avoid flushes during RequestDispatcher.includes

Jetty-4.0.1RC0 - 18 April 2002
 + Updated Jasper to CVS snapshot from Apr 18 18:50:59 BST 2002
 + Pass pathParams via welcome file forward for jsessionid
 + Extended facade interfaces to HttpResponse.sendError
 + Moved basic auth handling to HttpRequest
 + AbstractSessionManager sets contextClassLoader for scavanging
 + Set thread context classloader for webapp load-on-startup inits
 + Added extract arg to addWebApplications
 + Fixed delayed response bug:
Stopped HttpConnection consuming input from timedout connection.
 + DTD allows static "Get" and "Set" methods to be invoked.

Jetty-4.0.0 - 22 March 2002
 + Updated tutorial configure version
 + Added IPAddressHandler for IP restrictions
 + Updated contributors.
 + Minor documentation updates.
 + Jetty.sh cygwin support

Jetty-4.0.RC3 - 20 March 2002
 + Fixed ZZZ offset format to +/-HHMM
 + Updated history
 + JDBCUserRealm instantiates JDBC driver
 + ContextInitialized notified before load-on-startup servlets.
 + Suppress WriterOutputStream warning.
 + Changed html attribute order for mozilla quirk.

Jetty-4.0.RC2 - 12 March 2002
 + Fixed security constraint problem with //
 + Fixed version for String XmlConfigurations
 + Fixed empty referrer in NCSA log.
 + Dont try to extract directories
 + Added experimental nio SocketChannelListener
 + Added skeleton load balancer
 + Fixed column name in JDBCUserRealm
 + Remove last of the Class.forName calls.
 + Removed redundant sessionID check.
 + Security FAQ
 + Disabled the Password EXEC mechanism by default

Jetty-3.1.7 - 12 Mar 2002
 + Fixed security problem with constraints being bypassed with //
in URLs

Jetty-4.0.RC1 - 06 March 2002
 + Added ContentEncodingHandler for compression.
 + Fixed filter vs forward bug.
 + Improved efficiency of quality list handling
 + Simplified filter API to chunkable streams
 + XmlParser is validating by default. use o.m.x.XmlParser.NotValidating property to change.
 + contextDestroyed event sent before destruction.
 + Minor changes to make HttpServer work on J2ME CVM
 + Warn if jdk 1.4 classes used on JVM <1.4
 + WebApplication will use ContextLoader even without WEB-INF directory.
 + FileResource depends less on FilePermissions.
 + Call response.flushBuffer after service to flush wrappers.
 + Empty suffix for temp directory.
 + Contributors list as an image to prevent SPAM!
 + Fixed recursive DEBUG loop in Logging.
 + Updated jetty.sh to always respect arguments.

Jetty-3.1.6 - 28 Feb 2002
 + Implemented 2.3 clarifications to security constraint semantics
PLEASE REVIEW YOUR SECURITY CONSTRAINTS (see README).
 + Empty suffix for temp directory.
 + Fixed HttpFields remove bug
 + Set Listeners default scheme
 + LineInput can handle any sized marks
 + HttpResponse.sendError makes a better attempt at finding an error page.
 + Dispatcher.forward dispatches directly to ServletHolder to avoid
premature exception handling.

Jetty-4.0.B2 - 25 Feb 2002
 + Minor Jasper updates
 + Improve handling of unknown URL protocols.
 + Improved default jetty.xml
 + Adjust servlet facades for welcome redirection
 + User / mapping rather than /* for servlet requests to static content
 + Accept jetty-web.xml or web-jetty.xml in WEB-INF
 + Added optional JDK 1.4 src tree
 + o.m.u.Frame uses JDK1.4 stack frame handling
 + Added LoggerLogSink to direct Jetty Logs to JDK1.4 Log.
 + Start ServletHandler as part of the FilterHandler start.
 + Simplified addWebApplication
 + Added String constructor to XmlConfiguration.
 + Added org.mortbay.http.JDBCUserRealm
 + Init classloader for JspServlet
 + Slightly more agressive eating unused input from non persistent connection.

Jetty-4.0.B1 - 13 Feb 2002
 + WriterOutputStream so JSPs can include static resources.
 + Suppress error only for IOExceptions not derivitives.
 + HttpConnection always eats unused bodies
 + Merged HttpMessage and Message
 + LineInput waits for LF after CF if seen CRLF before.
 + Added setClassLoader and moved getFileClassPath to HttpContext
 + Updated examples webapp from tomcat
 + getRequestURI returns encoded path
 + Servlet request destined for static content returns paths as default servlet

Jetty-4.0.B0 - 4 Feb 2002
 + Implemented 2.3 security constraint semantics
PLEASE REVIEW YOUR SECURITY CONSTRAINTS (see README).
 + Stop and remove NotFound context for HttpServer
 + HttpContext destroy
 + Release process builds JettyExtra
 + Welcome files may be relative
 + Fixed HttpFields remove bug
 + Added Array element to XMLConfiguration
 + Allow listener schemes to be set.
 + Added index links to tutorial
 + Renamed getHttpServers and added setAnonymous
 + Updated crimson to 1.1.3
 + Added hack for compat tests in watchdog for old tomcat stuff
 + Added AbstractSessionManager
 + Support Random Session IDs in HashSessionManager.
 + Common handling of TRACE
 + Updated tutorial and FAQ
 + Reduce object count and add hash width to StringMap
 + Factor out RolloverFileOutputStream from OutputStreamLogSink
 + Remove request logSink and replace with RequestLog using
RolloverFileOutputStream
 + Handle special characters in resource file names better.
 + Welcome file dispatch sets requestURI.
 + Removed triggers from Code.

Jetty-4.0.D4 - 14 Jan 2002
 + Prevent output after forward
 + Handle ServletRequestWrappers for Generic Servlets
 + Improved handling of UnavailableException
 + Extract WAR files to standard temp directory
 + URI uses UTF8 for % encodings.
 + Added BlueRibbon campaign.
 + RequestDispatcher uses cached resources for include
 + Improved HttpResponsse.sendError error page matching.
 + Fixed noaccess auth demo.
 + FORM auth caches UserPrincipal
 + Added isAuthenticated to UserPrincipal

Jetty-4.0.D3 - 31 Dec 2001
 + Fixed cached filter wrapping.
 + Fixed getLocale again
 + Patch jasper to 20011229101000
 + Removed limits on mark in LineInput.
 + Corrected name to HTTP_REFERER in CGI Servlet.
 + Fixed UrlEncoding for % + combination.
 + Generalized temp file handling
 + Fixed ContextLoader lib handling.
 + DateCache handles misses better.
 + HttpFields uses DateCache more.
 + Moved admin port to 8081 to avoid JBuilder
 + Made Frame members private and fixed test harness
 + cookies with maxAge==0 expire on 1 jan 1970
 + setCookie always has equals

Jetty-3.1.5 - 11 Dec 2001
 + setCookie always has equals for cookie value
 + cookies with maxage==0 expired 1 jan 1970
 + Fixed formatting of redirectURLs for NS4.08
 + Fixed ChunableInputStream.resetStream bug.
 + Ignore IO errors when trying to persist connections.
 + Allow POSTs to static resources.
 + stopJob/killStop in ThreadPool to improve stopping
ThreadedServer on some platforms.
 + Branched at Jetty_3_1

Jetty-4.0.D2 - 2 Dec 2001
 + Removed most of the old doco, which needs to be
rewritten and added again.
 + Restructured for demo and test hierarchies
 + Fixed formatting of redirect URLs.
 + Removed ForwardHandler.
 + Removed Demo.java (until updated).
 + Made the root context a webapplication.
 + Moved demo docroot/servlets to demo directory
 + added addWebApplications auto discovery
 + Disabled last forwarding by setPath()
 + Removed Request set methods (will be replaced)
 + New event model to decouple from beans container.
 + Better handling of charset in form encoding.
 + Allow POSTs to static resources.
 + Fixed ChunableInputStream.resetStream bug.
 + Ignore IO errors when trying to persist connections.
 + Allow POSTs to static resources.
 + stopJob/killStop in ThreadPool to improve stopping
ThreadedServer on some platforms.

Jetty-4.0.D1 - 14 Nov 2001
 + Fixed ServletHandler with no servlets
 + Fixed bug with request dispatcher parameters
 + New ContextLoader implementation.
 + New Dispatcher implementation
 + Added Context and Session Event Handling
 + Added FilterHolder
 + Added FilterHandler
 + Changed HandlerContext to HttpContext
 + Simplified ServletHandler
 + Removed destroy methods
 + Simplified MultiMap

Jetty-4.0.D0 - 06 Nov 2001
 + Branched from Jetty_3_1 == Jetty_3_1_4
 + 2.3 Servlet API
 + 1.2 JSP API
 + Jasper from tomcat4
 + Start SessionManager abstraction.
 + Added examples webapp from tomcat4
 + Branched at Jetty_3_1

Jetty-3.1.4 - 06 Nov 2001
 + Added RequestLogFormat to allow extensible request logs.
 + Support the ZZZ timezone offset format in DateCache
 + HTAccessHandler made stricter on misconfiguration
 + Generate session unbind events on a context.stop()
 + Default PathMap separator changed to ":,"
 + PathMap now ignores paths after ; or ? characters.
 + Remove old stuff from contrib that had been moved to extra
 + getRealPath accepts \ URI separator on platforms using \ file separator.

Jetty-3.1.3 - 26 Oct 2001
 + Fix security problem with trailing special characters.
Trailing %00 enabled JSP source to be viewed or other
servlets to be bypassed.
 + Fixed several problems with external role authentication.
Role authentication in JBoss was not working correctly and
there were possible object leaks. The fix required an API
change to UserPrinciple and UserRealm.
 + Allow a per context UserRealm instance.
 + Upgraded JSSE to 1.0.2
 + Improved FORM auth handling of role failure.
 + Improved Jasper debug output.
 + Improved ThreadedServer timeout defaults
 + Fixed binary files in CVS
 + Fixed Virtual hosts to case insensitive.
 + PathMap spec separator changed from ',' to ':'. May be set with
org.mortbay.http.PathMap.separators system property.
 + Correct dispatch to error pages with javax attributes set.

Jetty-3.1.2 - 13 Oct 2001
 + Fixed double entry on PathMap.getMatches
 + Fixed servlet handling of non session url params.
 + Fixed attr handling in XmlParser.toString
 + Fixed request log date formatting
 + Fixed NotFoundHandler handling of unknown methods
 + Fixed FORM Authentication username.
 + Fixed authentication role handling in FORM auth.
 + FORM authentication passes query params.
 + Added short delay to shutdown hook for JVM bug.
 + Added ServletHandler.sessionCount()
 + Added run target to ant
 + Changed 304 responses for Opera browser.
 + Changed JSESSIONID to jsessionid
 + Log OK state after thread low warnings.
 + Changed unsatisfiable range warnings to debug.
 + Further improvements in handling of shutdown.

Jetty-3.1.1 - 27 Sep 2001
 + Fixed jar manifest format - patched 28 Sep 2001
 + Removed JDK 1.3 dependancy
 + Fixed ServletRequest.getLocale().
 + Removed incorrect warning for WEB-INF/lib jar files.
 + Handle requestdispatcher during init.
 + Use lowercase tags in html package to be XHTML-like.
 + Correctly ignore auth-constraint descriptions.
 + Reduced verbosity of bad URL errors from IIS virus attacks

Jetty-3.1.0 - 21 Sep 2001
 + Added long overdue Tutorial documentation.
 + Improved some other documentation.
 + Fix ResourceHandler cache invalidate.
 + Fix ServletResponse.setLocale()
 + Fix reuse of Resource
 + Fix Jetty.bat for spaces.
 + Fix .. handling in URI
 + Fix REFFERER in CGI
 + Fix FORM authentication on exact patterns
 + Fix flush on stop bug in logs.
 + Fix param reading on CGI servlet
 + New simplified jetty.bat
 + Improved closing of listeners.
 + Optimized List creation
 + Removed win32 service.exe
 + Added HandlerContext.registerHost

Jetty-3.1.rc9 - 02 Sep 2001
 + Added bin/orgPackage.sh script to change package names.
 + Changed to org.mortbay domain names.
 + Form auth login and error pages relative to context path.
 + Fixed handling of rel form authentication URLs
 + Added support for Nonblocking listener.
 + Added lowResourcePersistTimeMs for more graceful degradation when
we run out of threads.
 + Patched Jasper to 3.2.3.
 + Added handlerContext.setClassPaths
 + Fixed bug with non cookie sessions.
 + Format cookies in HttpFields.

Jetty-3.1.rc8 - 22 Aug 2001
 + Support WEB-INF/web-jetty.xml configuration extension for webapps
 + Allow per context log files.
 + Updated sponsors page
 + Added HttpServer statistics
 + Don't add notfound context.
 + Many major and minor optimizations:
* ISO8859 conversion
* Buffer allocation
* URI pathAdd
* StringMap
* URI canonicalPath
* OutputStreamLogSink replaces WriterLogSink
 + Separation of URL params in HttpHandler API.
 + Fixed handling of default mime types
 + Allow contextpaths without leading /
 + Removed race from dynamic servlet initialization.

Jetty-3.1.rc7 - 9 Aug 2001
 + Fix bug in sendRedirect for HTTP/1.1
 + Added doco for Linux port redirection.
 + Don't persist connections if low on threads.
 + Added shutdown hooks to Jetty.Server to trap Ctl-C
 + Fixed bug with session ID generation.
 + Added FORM authentication.
 + Remove old context path specs
 + Added UML diagrams to Jetty architecture documentation.
 + Use Enumerations to reduce conversions for servlet API.
 + Optimized HttpField handling to reduce object creatiyon.
 + ServletRequest SSL attributes in line with 2.2 and 2.3 specs.
 + Dump Servlet displays cert chains
 + Fixed redirect handling by the CGI Servlet.
 + Fixed request.getPort for redirections from 80
 + Added utility methods to ServletHandler for wrapping req/res pairs.
 + Added method handling to HTAccessHandler.
 + ServletResponse.sendRedirect puts URLs into absolute format.

Jetty-3.1.rc6 - 10 Jul 2001
 + Avoid script vulnerability in error pages.
 + Close persistent HTTP/1.0 connections on missing Content-Length
 + Use exec for jetty.sh run
 + Improved SSL debugging information.
 + KeyPairTool can now load cert chains.
 + KeyPairTool is more robust to provider setup.
 + Fixed bug in B64Code. Optimised B64Code.
 + Added Client authentication to the JsseListener
 + Fixed a problem with Netscape and the acrobat plugin.
 + Improved debug output for IOExceptions.
 + Updated to JSSE-1.0.2, giving full strength crypto.
 + Win32 Service uses Jetty.Server instead of HttpServer.
 + Added getResource to HandleContext.
 + WebApps initialize resourceBase before start.
 + Fixed XmlParser to handle xerces1.3 OK
 + Added Get element to the XmlConfiguration class.
 + Added Static calls to the XmlConfiguration class.
 + Added debug and logging config example to demo.xml
 + Moved mime types and encodings to property bundles.
 + RequestDispatch.forward() uses normal HandlerContext.handle()
path if possible.
 + Cleaned up destroy handling of listeners and contexts.
 + Removed getConfiguration from LifeCycleThread to avoid JMX clash.
 + Cleaned up Win32 Service server creation.
 + Moved gimp image files to Jetty3Extra

Jetty-3.1.rc5 - 1 May 2001
 + Added build target for mini.jetty.jar - see README.
 + Major restructing of packages to separate servlet dependancies.
  c.m.XML  - moved XML dependant classes from c.m.Util
  c.m.HTTP - No servlet or XML dependant classes:
  c.m.Jetty.Servlet - moved from c.m.HTTP.Handler.Servlet
  c.m.Servlet - received some servlet dependant classes from HTTP.
 + Added UnixCrypt support to c.m.U.Password
 + Added HTaccessHandler to authenitcate against apache .htaccess files.
 + Added query param handling to ForwardHandler
 + Added ServletHandler().setUsingCookies().
 + Optimized canonical path calculations.
 + Warn and close connections if content-length is incorrectly set.
 + Request log contains bytes actually returned.
 + Fixed handling of empty responses at header commit.
 + Fixed ResourceHandler handling of ;JSESSIONID
 + Fixed forwarding to null pathInfo requests.
 + Fixed handling of multiple cookies.
 + Fixed EOF handling in MultiPartRequest.
 + Fixed sync of ThreadPool idleSet.
 + Fixed jetty.bat classpath problems.

Jetty-3.0.6 - 26 Apr 2001
 + Fixed handling of empty responses at header commit.
 + Fixed ResourceHandler handling of ;JSESSIONID
 + Fixed forwarding to null pathInfo requests.
 + Fixed EOF handlding in MultiPartRequest.
 + Fixed sync of ThreadPool idleSet.
 + Load-on-startup the JspServlet so that precompiled servlets work.

Jetty-3.1.rc4 - 14 April 2001
 + Include full versions of JAXP and Crimson
 + Added idle thread getter to ThreadPool.
 + Load-on-startup the JspServlet so that precompiled servlets work.
 + Removed stray debug println from the Frame class.

Jetty-3.0.5 - 14 Apr 2001
 + Branched from 3.1 trunk to fix major errors
 + Fixed LineInput bug EOF
 + Improved flush ordering for forwarded requests.
 + Turned off range handling by default until bugs resolved
 + Don't chunk if content length is known.
 + fixed getLocales handling of quality params
 + Created better random session ID
 + Resource handler strips URL params like JSESSION.
 + Fixed session invalidation unbind notification to conform with spec
 + Load-on-startup the JspServlet so that precompiled servlets work.

Jetty-3.1.rc3 - 9 April 2001
 + Implemented multi-part ranges so that acrobat is happy.
 + Simplified multipart response class.
 + Improved flush ordering for forwarded requests.
 + Improved ThreadPool stop handling
 + Frame handles more JIT stacks.
 + Cleaned up handling of exceptions thrown by servlets.
 + Handle zero length POSTs
 + Start session scavenger if needed.
 + Added ContentHandler Observer to XmlParser.
 + Allow webapp XmlParser to be observed for ejb-ref tags etc.
 + Created better random session ID

Jetty-3.1.rc2 - 30 Mar 2001
 + Lifecycle.start() may throw Exception
 + Added MultiException to throw multiple nested exceptions.
 + Improved logging of nested exceptions.
 + Only one instance of default MIME map.
 + Use reference JAXP1.1 for XML parsing.y
 + Version 1.1 of configuration dtd supports New objects.
 + Improved handling of Primitive classes in XmlConfig
 + Renamed getConnection to getHttpConnection
 + fixed getLocales handling of quality params
 + fixed getParameter(name) handling for multiple values.
 + added options to turn off ranges and chunking to support acrobat requests.

Jetty-3.1.rc1 - 18 Mar 2001
 + Moved JMX and SASL handling to Jetty3Extra release
 + Fixed problem with ServletContext.getContext(uri)
 + Added Jetty documentation pages from JettyWiki
 + Cleaned up build.xml script
 + Minimal handling of Servlet.log before initialization.
 + Various SSL cleanups
 + Resource handler strips URL params like JSESSION.

Jetty-3.1.rc0 - 23 Feb 2001
 + Added JMX management framework.
 + Use Thread context classloader as default context loader parent.
 + Fixed init order for unnamed servlets.
 + Fixed session invalidation unbind notification to conform with spec
 + Improved handling of primitives in utilities.
 + Socket made available via HttpConnection.
 + Improved InetAddrPort and ThreadedServer to reduce DNS lookups.
 + Dynamic servlets may be restricted to Context classloader.
 + Reoganized packages to allowed sealed Jars
 + Changed getter and setter methods that did not conform to beans API.

Jetty-3.0.4 - 23 Feb 2001
 + Fixed LineInput bug with split CRLF.

Jetty-3.0.3 - 3 Feb 2001
 + Fixed pipelined request buffer bug.
 + Handle empty form content without exception.
 + Allow Log to be disabled before initialization.
 + Included new Jetty Logo
 + Implemented web.xml servlet mapping to a JSP
 + Fixed handling of directories without trailing /

Jetty-3.0.2 - 13 Jan 2001
 + Replaced ResourceHandler FIFO cache with LRU cache.
 + Greatly improved buffering in ChunkableOutputStream
 + Padded error bodies for IE bug.
 + Improved HTML.Block efficiency
 + Improved jetty.bat
 + Improved jetty.sh
 + Handle unknown status reasons in HttpResponse
 + Ignore included response updates rather than IllegalStateException
 + Removed classloading stats which were causing circular class loading problems.
 + Allow '+' in path portion of a URL.
 + Try ISO8859_1 encoding if can't find ISO-8859-1
 + Restructured demo site pages.
 + Context specific security permissions.
 + Added etc/jetty.policy as example policy file.

Jetty-3.0.1 - 20 Dec 2000
 + Fixed value unbind notification for session invalidation.
 + Removed double null check possibility from ServletHolder

Jetty-3.0.0 - 17 Dec 2000
 + Improved jetty.sh logging
 + Improved dtd resolution in XML parser.
 + Fixed taglib parsing
 + Fixed rel path handling in default configurations.
 + Optional extract war files.
 + Fixed WriterLogSink init bug
 + Use inner class to avoid double null check sync problems
 + Fixed rollover bug in WriterLogSink

Jetty-3.0.0.rc8 - 13 Dec 2000
 + Optional alias checking added to FileResource.  Turned on by default
on all platforms without the "/" file separator.
 + Mapped *.jsp,*.jsP,*.jSp,*.jSP,*.Jsp,*.JsP,*.JSp,*.JSP
 + Tidied handling of ".", ".." and "//" in resource paths
 + Protected META-INF as well as WEB-INF in web applications.
 + Jetty.Server catches init exceptions per server
 + getSecurityHandler creates handler at position 0.
 + SysV unix init script
 + Improved exit admin handling
 + Change PathMap handling of /* to give precedence over suffix mapping.
 + Forward to welcome pages rather than redirect.
 + Removed special characters from source.
 + Default log options changed if in debug mode.
 + Removed some unused variables.
 + Added ForwardHandler
 + Removed security constraint on demo admin server.
 + Patched jasper to tomcat 3.2.1

Jetty-3.0.0.rc7 - 02 Dec 2000
 + Fixed security problem with lowercase WEB-INF uris on windows.
 + Extended security constraints (see README and WebApp Demo).
 + Set thread context classloader during handler start/stop calls.
 + Don't set MIME-Version in response.
 + Allow dynamic servlets to be served from /
 + Handle multiple inits of same servlet class.
 + Auto add a NotFoundHandler if needed.
 + Added NotFoundServlet
 + Added range handling to ResourceHandler.
 + CGI servlet handles not found better.
 + WEB-INF protected by NotFoundServlet rather than security constraint.
 + PUT, MOVE disabled in WebApplication unless defaults file is passed.
 + Conditionals apply to puts, dels and moves in ResourceHandler.
 + URIs accept all characters < 0xff.
 + Set the AcceptRanges header.
 + Depreciated RollOverLogSink and moved functionality to an
improved WriterLogSink.
 + Changed log options to less verbose defaults.
 + ThreadedServer.forceStop() now makes a connection to itself to handle non-premptive close.
 + Double null lock checks use ThreadPool.__nullLockChecks.
 + Split Debug servlet out of Admin Servlet.
 + Added Com.mortbay.HTTP.Handler.Servlet.Context.LogSink attribute
to Servlet Context. If set, it is used in preference to the system log.

Jetty-3.0.0.rc6 - 20 Nov 2000
 + RequestDispatcher.forward() only resets buffer, not headers.
 + Added ServletWriter that can be disabled.
 + Resource gets systemresources from it's own classloader.
 + don't include classes in release.
 + Allow load-on-startup with no content.
 + Fixed RollOverFileLogSink bug with extra log files.
 + Improved Log defaults
 + Don't start HttpServer log sink on add.
 + Admin servlet uses unique links for IE.
 + Added Win32 service support
 + Reduced risk of double null check sync problem.
 + Don't set connection:close for normal HTTP/1.0 responses.
 + RequestDispatcher new queries params replace old.
 + Servlet init order may be negative.
 + Corrected a few of the many spelling mistakes.
 + Javadoc improvements.
 + Webapps serve dynamics servlets by default.
 + Warn for missing WEB-INF or web.xml
 + Sessions try version 1 cookies in set-cookie2 header.
 + Session cookies are given context path
 + Put extra server and servlet info in header.
 + Version details in header can be suppressed with System property
java.com.mortbay.HTTP.Version.paranoid
 + Prevent reloading dynamic servlets at different paths.
 + Implemented resource aliases in HandlerContext - used by Servlet Context
 + Map tablib configuration to resource aliases.
 + Implemented customizable error pages.
 + Simple stats in ContextLoader.
 + Allow HttpMessage state to be manipulated.
 + Allow multiple set cookies.

Jetty-3.0.0.rc5 - 12 Nov 2000
 + Default writer encoding set by mime type if not explicitly set.
 + Relax webapp rules, accept no web.xml or no WEB-INF
 + Pass flush through ServletOut
 + Avoid jprobe race warnings in DateCache
 + Allow null cookie values
 + Servlet exceptions cause 503 unavailable rather than 500 server error
 + RequestDispatcher can dispatch static resources.
 + Merged DynamicHandler into ServletHandler.
 + Added debug form to Admin servlet.
 + Implemented servlet load ordering.
 + Moved JSP classpath hack to ServletHolder
 + Removed Makefile build system.
 + Many javadoc cleanups.

Jetty-2.4.9 - 12 Nov 2000
 + HttpListener ignore InterruptedIOExceptions
 + HttpListener default max idle time = 20s
 + HtmlFilter handles non default encodings
 + Writing HttpRequests encodes path
 + HttpRequest.write uses ISO8859_1 encoding.

Jetty-3.0.0.rc4 - 6 Nov 2000
 + Provide default JettyIndex.properties
 + Fixed mis-synchronization in ThreadPool.stop()
 + Fixed mime type mapping bug introduced in RC3
 + Ignore more IOExceptions (still visible with debug).

Jetty-3.0.0.rc3 - 5 Nov 2000
 + Changed ThreadPool.stop for IBM 1.3 JVM
 + Added bin/jetty.sh run script.
 + upgraded build.xml to ant v1.2
 + Set MaxReadTimeMs in all examples
 + Further clean up of the connection close actions
 + Moved unused classes from com.mortbay.Util to com.mortbay.Tools in
new distribution package.
 + Handle mime suffixes containing dots.
 + Added gz tgz tar.gz .z mime mappings.
 + Fixed default mimemap initialization bug
 + Optimized persistent connections by recycling objects
 + Added HandlerContext.setHttpServerAccess for trusted contexts.
 + Set the thread context class loader in HandlerContext.handle
 + Prevent servlet setAttribute calls to protected context attributes.
 + Removed redundant context attributes.
 + Implemented mime mapping in webapplications.
 + Strip ./ from relative resources.
 + Added context class path dynamic servlet demo

Jetty-3.0.0.rc2 - 29 Oct 2000
 + Replaced ISO-8859-1 literals with StringUtil static
 + Pass file based classpath to JspServlet (see README).
 + Prevented multiple init of ServletHolder
 + ErlEncoding treats params without values as empty rather than null.
 + Accept public DTD for XmlConfiguration (old style still supported).
 + Cleaned up non persistent connection close.
 + Accept HTTP/1. as HTTP/1.0 (for netscape bug).
 + Fixed thread name problem in ThreadPool

Jetty-3.0.0.rc1 - 22 Oct 2000
 + Added simple admin servlet.
 + Added CGI to demo
 + Added HashUserRealm and cleaned up security constraints
 + Added Multipart request and response classes from Jetty2
 + Moved and simplified ServletLoader to ContextLoader.
 + Initialize JSP with classloader.
 + All attributes in javax. java. and com.mortbay. name spaces to be set.
 + Partial handling of 0.9 requests.
 + removed Thread.destroy() calls.
 + Cleaned up exception handling.

Jetty-2.4.8 23 Oct 2000
 + Fixed bug with 304 replies with bodies.
 + Improved win32 make files.
 + Fixed closing socket problem

Jetty-3.0.B05 - 18 Oct 2000
 + Improved null returns to get almost clean watchdog test.
 + Cleaned up response committing and flushing
 + Handler RFC2109 cookies (like any browser handles them!)
 + Added default webapp servlet mapping /servlet/name/*
 + Improved path spec interpretation by looking at 2.3 spec
 + Implemented security-role-ref for servlets
 + Protected servletConfig from downcast security problems
 + Made test harnesses work with ant.
 + improved ant documentation.
 + Removed most deprecation warnings
 + Fixed JarFileResource to handle jar files without directories.
 + Implemented war file support
 + Java2 style classloading
 + Improved default log format for clarity.
 + Separated context attributes and initParams.

Jetty-3.0.B04 - 12 Oct 2000
 + Restricted context mapping to simple model for servlets.
 + Fixed problem with session ID in paths
 + Added modified version of JasperB3.2 for JSP
 + Moved FileBase to docroot
 + Merged and renamed third party jars.
 + Do not try multiple servlets for a request.
 + Implemented Context.getContext(uri)
 + Added webdefault.xml for web applications.
 + Redirect to index files, so index.jsp works.
 + Filthy hack to teach jasper JspServer Jetty classpath

Jetty-3.0.B03 - 9th Oct 2000
 + Expanded import package.*; lines
 + Expanded leading tabs to spaces
 + Improved Context to Handler contract.
 + Parse but not handler startup ordering in web applications.
 + Send request log via a LogSink
 + Added append mode in RolloverFileLogSink
 + Made LogSink a Lifecycle interface
 + Improved handler toString
 + Redirect context only paths.
 + Pass object to LogSink
 + Implemented request dispatching.
 + Redo dynamic servlets handling
 + Improved Log rollover.
 + Simplified path translation and real path calculation.
 + Catch stop and destroy exceptions in HttpServer.stop()
 + Handle ignorable spaces in XmlConfiguration
 + Handle ignorable spaces in WebApplication
 + Warn about explicit sets of WebApplication
 + Remove 411 checks as IE breaks this rule after redirect.
 + Removed last remnants JDK 1.1 support
 + Added release script

Jetty-2.4.7 - 6th Oct 2000
 + Allow Objects to be passed to LogSink
 + Set content length on errors for keep alive.
 + Added encode methods to URI
 + Improved win32 build
 + fixes to SSL doco
 + Support key and keystore passwords
 + Various improvements to  ServletDispatch, PropertyTree and
associated classes.

Jetty-3.0.B02 - 24st Aug 2000
 + Fixed LineInput bug with SSL giving CR pause LF.
 + Fixed HTTP/1.0 input close bug
 + Fixed bug in TestRFC2616
 + Improved ThreadedServer stop and destroy
 + Use resources in WebApplication
 + Added CGI servlet

Jetty-3.0.B01 - 21st Aug 2000
 + SSL implemented with JsseListener
 + Partial implementation of webapp securitycontraints
 + Implemented more webapp configuration
 + Switched to the aelfred XML parser from microstar, which is
only partially validating, but small and lightweight

Jetty-2.4.6 - 16th Aug 2000
 + Turn Linger off before closing sockets, to allow restart.
 + JsseListener & SunJsseListener added and documented
 + com.mortbay.Util.KeyPairTool added to handle openSSL SSL keys.
 + Minor changes to compile with jikes.
 + Added passive mode methods to FTP

Jetty-3.0.A99 - 10 Aug 2000
 + Implemented jetty.xml configuration
 + Added Xmlconfiguration utility
 + ServletLoader simplied and uses ResourcePath
 + Replaced FileHandler with ResourceHandler
 + Use SAX XML parsing instead of DOM for space saving.
 + Removed FileBase. Now use ResourceBase instead
 + Added Resource abstraction
 + Make it compile cleanly with jikes.
 + Re-added commented out imports for JDK-1.1 compile

Jetty-3.0.A98 - 20 July 2000
 + Implemented Jetty demos and Site as Web Application.
 + Implemented WebApplicationContext
 + Switched to JDK1.2 only
 + ServletRequest.getServerPort() returns 80 rather than 0
 + Fixed constructor to RolloverFileLogSink
 + Improved synchronization on LogSink
 + Allow HttpRequest.toString() handles bad requests.

Jetty-3.0.A97 - 13 July 2000
 + Tempory request log implementation
 + Less verbose debug
 + Better tuned SocketListener parameters
 + Started RequestDispatcher implementation.
 + Added WML mappings
 + Fixed makefiles for BSD ls
 + Fixed persistent commits with no content (eg redirect+keep-alive).
 + Implemented servlet isSecure().
 + Implemented servlet getLocale(s).
 + Formatted version in server info string.
 + Protect setContentLength from a late set in default servlet
HEAD handling.
 + Added error handling to LifeCycleThread
 + implemented removeAttribute on requests

Jetty-2.4.5 - 9th July 2000
 + Don't mark a session invalid until after values unbound.
 + Formatted version in server info.
 + Added HtmlExpireFilter and removed response cache
revention from HtmlFilter.
 + Fixed transaction handling in JDBC wrappers

Jetty-3.0.A96 - 27 June 2000
 + Fixed bug with HTTP/1.1 Head reqests to servlets.
 + Supressed un-needed chunking EOF indicators.

Jetty-3.0.A95 - 24 June 2000
 + Fixed getServletPath for default "/"
 + Handle spaces in file names in FileHandler.

Jetty-3.0.A94 - 19 June 2000
 + Implemented Sessions.
 + PathMap exact matches can terminate with ; or # for
URL sessions and targets.
 + Added HandlerContext to allow grouping of handlers into
units with the same file, resource and class configurations.
 + Cleaned up commit() and added complete() to HttpResponse
 + Updated license to clarify that commercial usage IS OK!

Jetty-3.0.A93 - 14 June 2000
 + Major rethink! Moved to 2.2 servlet API
 + Lots of changes and probably unstable

Jetty-3.0.A92 - 7 June 2000
 + Added HTML classes to jar
 + Fixed redirection bug in FileHandler

Jetty-2.4.4 - 3rd June 2000
 + Many debug call optimizations
 + Added RolloverFileLogSink
 + Improved LogSink configuration
 + Support System.property expansions in PropertyTrees.
 + Added uk.org.gosnell.Servlets.CgiServlet to contrib
 + HttpRequest.setRequestPath does not null pathInfo.
 + BasicAuthHandler uses getResourcePath so it can be used
behind request dispatching
 + Added HTML.Composite.replace
 + FileHandler implements IfModifiedSince on index files.
 + Added build-win32.mak

Jetty-3.0.A91 - 3 June 2000
 + Improved LogSink mechanism
 + Implemented realPath and getResource methods for servlets.
 + Abstracted ServletHandler
 + Simplified HttpServer configuration methods and arguments
 + Simplified class loading
 + Added HTML classes from Jetty2

Jetty-3.0.A9 - 7 May 2000
 + Improvided finally handling of output end game.
 + Fixed double chunking bug in SocketListener.
 + File handler checks modified headers on directory indexes.
 + ServletLoader tries unix then platform separator for zip separator.

Jetty-3.0.A8 4th May 2000
 + Servlet2_1 class loading re-acrchitected. See README.
 + Moved Sevlet2_1 handler to com.mortbay.Servlet2_1
 + addCookie takes an int maxAge rather than a expires date.
 + Added LogSink extensible log architecture.
 + Code.ignore only outputs when debug is verbose.
 + Added Tenlet class for reverse telnet.

Jetty-2.4.3 - 4th May 2000 STABLE
 + Pass Cookies with 0 max age to browser.
 + Allow CRLF in UrlEncoded

Jetty-2.4.2 - 23rd April 2000
 + Added LogSink and FileLogSink classes to allow extensible
Log handling.
 + Handle nested RequestDispatcher includes.
 + Modified GNUJSP to prevent close in nested requests.
 + Added GNUJSP to JettyServer.prp file.

Jetty-3.0.A7 - 15 Apr 2000
 + Include java 1.2 source hierarchy
 + removed excess ';' from source
 + fixed flush problem with chunked output for IE5
 + Added InetGateway to help debug IE5 problems
 + added removeValue method to MultiMap

Jetty-2.4.1 - 9th April 2000
 + Removed debug println from ServletHolder.
 + Set encoding before exception in FileHandler.
 + Fixed bug in HtmlFilter for tags split between writes.

Jetty-3.0.A6 - 9 Apr 2000
 + Integrated skeleton 2.1 Servlet container
 + Improved portability of Frame and Debug.
 + Dates forced to use US locale
 + Removed Converter utilities and InetGateway.
 + added bin/useJava2Collections to convert to JDK1.2

Jetty-2.4.0 - 24th March 2000
 + Upgraded to gnujsp 1.0.0
 + Added per servlet resourceBase configuration.
 + Absolute URIs are returned by getRequestURI (if sent by browser).
 + Improved parsing of stack trace in debug mode.
 + Implemented full handling of cookie max age.
 + Moved SetUID native code to contrib hierarchy
 + Form parameters only decoded for POSTs
 + RequestDispatcher handles URI parameters
 + Fixed bug with RequestDispatcher.include()
 + Fixed caste problem in UrlEncoded
 + Fixed null pointer in ThreadedServer with stopAll
 + Added VirtualHostHandler for virtual host handling
 + Added doc directory with a small start

Jetty-2.3.5 - 25th January 2000
 + Fixed nasty bug with HTTP/1.1 redirects.
 + ProxyHandler sends content for POSTs etc.
 + Force locale of date formats to US.
 + Fixed expires bug in Cookies
 + Added configuration option to turn off Keep-Alive in HTTP/1.0
 + Allow configured servlets to be auto reloaded.
 + Allow properties to be configured for dynamic servlets.
 + Added contrib/com/kiwiconsulting/jetty JSSE SSL adaptor to release.

Jetty-2.3.4 - 18th January 2000
 + include from linux rather than genunix for native builds
 + Fixed IllegalStateException handling in DefaultExceptionHandler
 + MethodTag.invoke() is now public.
 + Improved HtmlFilter.activate header modifications.
 + Cookie map keyed on domain as well as name and path.
 + DictionaryConverter handles null values.
 + URI decodes applies URL decoding to the path.
 + Servlet properties allow objects to be stored.
 + Fixed interaction with resourcePaths and proxy demo.

Jetty-3.0.A5 - 19 Oct 1999
 + Use ISO8859_1 instead of UTF8 for headers etc.
 + Use char array in UrlEncoded.decode
 + Do our own URL string encoding with 8859-1
 + Replaced LF wait in LineInput with state boolean.

Jetty-2.3.3 - 19th October 1999 STABLE
 + Replaced UTF8 encoding with ISO-8859-1 for headers.
 + Use UrlEncoded for form parameters.
 + Do our own URL encoding with ISO-8859-1
 + HTTP.HTML.EmbedUrl uses contents encoding.

Jetty-2.3.2 - 17th October 1999
 + Fixed getReader bug with HttpRequest.
 + Updated UrlEncoded with Jetty3 version.

Jetty-3.0.A4 - 16 Oct 1999
 + Request attributes
 + Basic Authentication Handler.
 + Added LF wait after CR to LineInput.
 + UTF8 in UrlDecoded.decodeString.

Jetty-2.3.1 - 14th October 1999
 + Force UTF8 for FTP commands
 + Force UTF8 for HTML
 + Changed demo servlets to use writers in preference to outputstreams
 + NullHandler/Server default name.name.PROPERTIES to load
prefix/name.name.properties
 + Use UTF8 in HTTP headers
 + Added Oracle DB adapter
 + Added assert with no message to Code
 + ThreadedServer calls setSoTimeout(_maxThreadIdleMs) on
accepted sockets. Idle reads will timeout.
 + Prevented thread churn on idle server.
 + HTTP/1.0 Keep-Alive (about time!).
 + Fixed GNUJSP 1.0 resource bug.

Jetty-3.0.A3 - 14 Oct 1999
 + Added LifeCycle interface to Utils implemented by
ThreadPool, ThreadedServer, HttpListener & HttpHandler
 + StartAll, stopAll and destroyAll methods added to HttpServer.
 + MaxReadTimeMs added to ThreadedServer.
 + Added service method to HttpConnection for specialization.

Jetty-3.0.A2 - 13 Oct 1999
 + UTF8 handling on raw output stream.
 + Reduced flushing on writing response.
 + Fixed LineInput problem with repeated CRs
 + Cleaned up Util TestHarness.
 + Prevent entity content for responses 100-199,203,304
 + Added cookie support and demo.
 + HTTP/1.0 Keep-alive (about time!)
 + Virtual Hosts.
 + NotFound Handler
 + OPTION * Handling.
 + TRACE handling.
 + HEAD handling.

Jetty-3.0.A1 - 12 Oct 1999
 + LineInput uses own buffering and uses character encodings.
 + Added MultiMap for common handling of multiple valued parameters.
 + Added parameters to HttpRequest
 + Quick port of FileHandler
 + Setup demo pages.
 + Added PathMap implementing mapping as defined in the 2.2 API
specification (ie. /exact, /prefix/*, *.extention & default ).
 + Added HttpHandler interface with start/stop/destroy lifecycle
 + Updated HttpListener is start/stop/destroy lifecycle.
 + Implemented simple extension architecture in HttpServer.

Jetty-3.0.A0 - 9 Oct 1999
 + Started fresh repository in CVS
 + Moved com.mortbay.Base classes to com.mortbay.Util
 + Cleanup of UrlEncoded, using 1.2 Collections.
 + Cleanup of URI, using 1.2 Collections.
 + Extended URI to handle absolute URLs
 + Cleanup of LineInput, using 1.2 Collections.
 + Moved HttpInput/OutputStream to ChunkableInput/OutputStream.
 + Cleaned up chunking code to use LineInput and reduce buffering.
 + Added support for transfer and content encoding filters.
 + Added support for servlet 2.2 outbut buffer control.
 + Generalized notification of outputStream events.
 + Split HttpHeader into HttpFields and HttpMessage.
 + HttpMessage supports chunked trailers.
 + HttpMessage supports message states.
 + Added generalized HTTP Connection.
 + Cleanup of HttpRequest and decoupled from Servlet API
 + Cleanup and abstraction of ThreadPool.
 + ThreadedServer based on ThreadPool.
 + Cleanup of HttpResponse and decoupled from Servlet API
 + Created RFC2616 test harness.
 + gzip and deflate request transfer encodings
 + TE field coding and trailer handler
 + HttpExceptions now produce error pages with specific detail
of the exception.

Jetty-2.3.0 - 5th October 1999
 + Added SetUID class with native Unix call to set the
effective User ID.
 + FTP closes files after put/get.
 + FTP uses InetAddress of command socket for data socket.

Jetty-2.3.0A - 22 Sep 1999
 + Added GNUJSP 1.0 for the JSP 1.0 API.
 + Use javax.servlet classes from JWSDK1.0
 + Added "Powered by Jetty" button.
 + ServerContext available to HtmlFilters via context param
 + Made session IDs less predictable and removed race.
 + Added BuildJetty.java file.
 + Expanded tabs to spaces in source.

Jetty-2.2.8 - 15 Sep 1999
 + Fixed bug in Element.attribute with empty string values.
 + Made translation of getRequestURI() optional.
 + Removed recursion from TranslationHandler
 + Added disableLog() to turn off logging.
 + Allow default table attributes to be overriden.
 + Improved quoting in HTML element values

Jetty-2.2.7 - 9 Sep 1999
 + Reverted semantics of getRequestURI() to return untranslated URI.
 + Added GzipFilter for content encoding.
 + Added default row, head and cell elements to Table.
 + FileHandler passes POST request through if the file does not exist.

Jetty-2.2.6 - 5 Sep 1999
 + New implementation of ThreadPool, avoids a thread leak problem.
 + Fixed Cookie max age order of magnitude bug.
 + Cookies always available from getCookies.
 + Cookies parameter renamed to CookiesAsParameters
 + HttpRequest.getSession() always returns a session as per
the latest API spec.
 + Added destroy() method on all HttpHandlers.
 + ServletHandler.destroy destroys all servlets.
 + FileHandler does not server files ending in '/'
 + Ignore duplicate single valued headers, rather than
reply with bad request, as IE4 breaks the rules.
 + Allow the handling of getPathTranslated to
be configured in ServletHandler.
 + Removed JRUN options from ServletHandler configuration.
 + Added ServletRunnerHandler to the contrib directories.
 + Updated HTML package to better support CSS:
- cssClass, cssID and style methods added to element.
- SPAN added to Block
- media added to Style
- class StyleLink added.

Jetty-2.2.5 - 19 Aug 1999
 + Fixed bug with closing connections in ThreadedServer
 + Made start and stop non final in ThreadedServer
 + Better default handling of ServletExceptions
 + Always close connection after a bad request.
 + Set Expires header in HtmlFilter.
 + Don't override the cookie as parameter option.
 + Limited growth in MultiPartResponse boundary.
 + Improved error messages from Jetty.Server.
 + Close loaded class files so Win32 can overwrite
them before GC (what a silly file system!).

Jetty-2.2.4 - 2 Aug 1999
 + ThreadedServer can use subclasses of Thread.
 + Better help on Jetty.Server
 + HttpRequests may be passed to HttpFilter constructors.
 + HtmlFilter blanks IfModifiedSince headers on construction
 + Fixed bugs in HtmlFilter parser and added TestHarness.
 + Improved cfg RCS script.

Jetty-2.2.3 - 27 July 1999
 + Fixed parser bug in HtmlFilter
 + Made setInitialize public in ServletHolder
 + Improved performance of com.mortbay.HTML.Heading
 + Added stop call to HttpServer, used by Exit Servlet.
 + Simplified JDBC connection handling so that it works
with Java1.2 - albeit less efficiently.
 + FileHandler defaults to allowing directory access.
 + JDBC tests modified to use cloudscape as DB.

Jetty-2.2.2 - 22 July 1999
 + Fixed bug in HtmlFilter that prevented single char buffers
from being written.
 + Implemented getResourceAsStream in FileJarServletLoader
 + Fixed bug with CLASSPATH in FileJarServletLoader after attempt
to load from a jar.
 + Fixed bug in com.mortbay.Util.IO with thread routines.
 + Moved more test harnesses out of classes.
 + File handler passes through not allowed options for
non existant files.
 + NotFoundHandler can repond with SC_METHOD_NOT_ALLOWED.
 + Improved com.mortbay.Base.Log handling of different JVMs
 + Minor fixes to README

Jetty-2.2.1 - 18 July 1999
 + Comma separate header fields.
 + Protect against duplicate single valued headers.
 + Less verbose debug in PropertyTree
 + Ignore IOException in ThreadedServer.run() when closing.
 + Limit maximum line length in HttpInputStream.
 + Response with SC_BAD_REQUEST rather than close in more
circumstances
 + Handle continuation lines in HttpHeader.
 + HtmlFilter resets last-modified and content-length headers.
 + Implemented com.mortbay.Util.IO as a ThreadPool
 + Decoupled ExceptionHandler configuration from Handler stacks.
Old config style will produce warning and Default behavior.
See new config file format for changes.
 + Added TerseExceptionHandler
 + Added optional resourceBase property to HttpConfiguration. This
is used as a URL prefix in the getResource API and was suggested
by the JSERV and Tomcat implementors.

Jetty-2.2.0 - 1 July 1999
 + Improved feature description page.
 + Added Protekt SSL HttpListener
 + Moved GNUJSP and Protekt listener to a contrib hierarchy.
 + ThreadedServer.stop() closes socket before interrupting threads.
 + Exit servlet improved (a little).
 + Fixed some of the javadoc formatting.

Jetty-2.2.Beta4 - 29 June 1999
 + FileHandler flushes files from cache in DELETE method.
 + ThreadedServer.stop() now waits until all threads are stopped.
 + Options "allowDir" added to FileHandler.
 + Added getGlobalProperty to Jetty.Server and used this to
configure default page type.
 + Updated README.txt
 + Restructured com.mortbay.Jetty.Server for better clarity and
documentation.
 + Added comments to configuration files.
 + Made ServerSocket and accept call generic in ThreadedServer for
SSL listeners.
 + Altered meaning of * in PropertyTree to assist in abbreviated
configuration files.
 + Added JettyMinimalDemo.prp as an example of an abbreviated
configuration.
 + Expanded Mime.prp file
 + Added property handling to ServletHandler to read JRUN
servlet configuration files.

Jetty-2.2.Beta3 - 22 June 1999
 + Re-implemented ThreadedServer to improve and balance performance.
 + Added file cache to FileHandler
 + Implemented efficient version of
ServletContext.getResourceAsStream() that does not open a
new socket connection (as does getResource()).
 + LookAndFeelServlet uses getResourceAsStream to get the file
to wrap. This allows it to benefit from any caching done and
to wrap arbitrary content (not just files).
 + Restructure demo so that LookAndFeel content comes from simple
handler stack.
 + Fixed file and socket leaks in Include and Embed tags.
 + Ran dos2unix on all text files
 + Applied contributed patch of spelling and typo corrections
 + Added alternate constructors to HTML.Include for InputStream.
 + Server.shutdown() clears configuration so that server may
be restarted in same virtual machine.
 + Improved Block.write.
 + Fixed bug in HttpResponse flush.

Jetty-2.2.Beta2 - 12 June 1999
 + Added all write methods to HttpOutputStream$SwitchOutputStream
 + Added com.mortbay.Jetty.Server.shutdown() for gentler shutdown
of server. Called from Exit servlet
 + HttpRequest.getParameterNames() no longer alters the order
returned by getQueryString().
 + Handle  path info of a dynamic loaded servlets and
correctly set the servlet path.
 + Standardized date format in persistent cookies.

Jetty-2.2.Beta1 - 7 June 1999
 + Defined abstract ServletLoader, derivations of which can be
specified in HttpConfiguration properties.
 + Implemented all HttpServer attribute methods by mapping to the
HttpConfiguration properties.  Dynamic reconfiguration is NOT
supported by these methods (but we are thinking about it).
 + Close files after use to avoid "file leak" under heavy load.
 + Fixed missing copyright messages from some contributions
 + Fixed incorrect version numbers in a few places.
 + Improved ThreadPool synchronization and added minThreads.
 + Allow configuration of MinListenerThreads, MaxListenerThreads,
MaxListenerThreadIdleMs
 + HtmlFilter optimized for being called by a buffered writer.
 + Don't warn about IOExceptions unless Debug is on.
 + Limit the job queue only grow to the max number of threads.
 + Included GNUJSP 0.9.9
 + Optional use of DateCache in log file format
 + Fixed cache in FileJarServletLoader
 + Destroy requests and responses to help garbage collector.
 + Restructure ThreadedServer to reduce object creation.

Jetty-2.2.Beta0 - 31 May 1999
 + Servlet loader handles jar files with different files separator.
 + ThreadedServer gently shuts down.
 + Handle malformed % characters in URLs.
 + Included and improved version of ThreadPool for significant
performance improvement under high load.
 + HttpRequest.getCookies returns empty array rather than null for no
cookies.
 + Added HttpResponse.requestHandled() method to avoid bug with
servlet doHead method.
 + Added Page.rewind() method to allow a page to be written multiple
times
 + Added "Initialize" attribute to servlet configuration to allow
servlet to be initialized when loaded.
 + LogHandler changed to support only a single outfile and optional
append.
 + Included contributed com.mortbay.Jetty.StressTester class
 + Token effort to keep test files out of the jar
 + Removed support for STF

Jetty-2.2.Alpha1 - 7 May 1999
 + ServletHolder can auto reload servlets
 + Dynamic servlets can have autoReload configured
 + Wait for requests to complete before reloading.
 + Call destroy on old servlets when reloading.
 + Made capitalization of config file more consistent(ish)
 + Fixed bug in SessionDump

Jetty-2.2.Alpha0 - 6 May 1999
 + Improved PropertyTree implementation
 + Old Jetty.Server class renamed to Jetty.Server21
 + New Server class using PropertyTree for configuration
 + HttpHandlers given setProperties method to configure via Properties.
 + HttpListener class can be configured
 + Mime suffix mapping can be configured.
 + Removed historic API from sessions
 + Improved SessionDump servlet
 + Fixed date overflow in Cookies
 + HttpResponse.sendError avoids IllegalStateException
 + Added ServletLoader implementation if ClassLoader.
 + Dynamic loading of servlets.
 + Added reload method to ServletHolder, but no way to call it yet.
 + Changed options for FileServer
 + Implemented ServletServer
 + Removed SimpleServletServer

Jetty-2.1.7 - 22 April 1999
 + Fixed showstopper bug with getReader and getWriter in
requests and responses.
 + HttpFilter uses package interface to get HttpOutputStream

Jetty-2.1.6 - 21 April 1999
 + Reduced initial size of most hashtables to reduce
default memory overheads.
 + Throw IllegalStateException as required from gets of
input/output/reader/writer in requests/responses.
 + New simpler version of PropertyTree
 + Updated PropertyTreeEditor
 + Return EOF from HttpInputStream that has a content length.
 + Added additional date formats for HttpHeader.getDateHeader

Jetty-2.1.5 - 15 April 1999
 + Session URL encoding fixed for relative URLs.
 + Reduced session memory overhead of sessions
 + Form parameters protected against multiple decodes when redirected.
 + Added setType methods to com.mortbay.FTP.Ftp
 + Fixed bugs with invalid sessions
 + Page factory requires response for session encoding
 + Moved SessionHandler to front of stacks
 + HtmlFilter now expands <!=SESSION> to the URL encoded session if
required.
 + Instrumented most of the demo to support URL session encoding.
 + Implemented HttpRequest.getReader()
 + Servlet log has been diverted to com.mortbay.Base.Log.event()
Thus debug does not need to be turned on to see servlet logs.
 + Fixed alignment bug in TableForm
 + Removed RFCs from package
 + Fixed bug in ServletDispatch for null pathInfo

Jetty-2.1.4 - 26 March 1999
 + Fixed problem compiling PathMap under some JDKs.
 + Reduced HTML dependence in HTTP package to allow minimal configuration
 + Tightened license agreement so that binary distributions are required
to include the license file.
 + HttpRequest attributes implemented.
 + Session max idle time implemented.
 + pathInfo returns null for zero length pathInfo (as per spec).
Sorry if this breaks your servlets - it is a pain!
 + fixed bug in getRealPath
 + getPathTranslated now call getRealPath with pathInfo (as per spec).

Jetty-2.1.3 - 19 March 1999
 + Added support for suffixes to PathMap
 + Included GNUJSP implementation of Java Server Pages
 + Use Java2 javadoc

Jetty-2.1.2 - 9 March 1999
 + JSDK 2.1.1
 + API documentation for JSDK 2.1.1
 + Cascading style sheet HTML element added.
 + Fixed trailing / bug in FileHandler (again!).
 + Converted most servlets to HttpServlets using do Methods.

Jetty-2.1.1 - 5 March 1999
 + Reduced number of calls to getRemoteHost for optimization
 + Faster version of HttpInputStream.readLine().
 + com.mortbay.Base.DateCache class added and used to speed date handling.
 + Handle '.' in configured paths (temp fix until PropertyTrees)
 + Fast char buffer handling in HttpInputStream
 + Faster version of HttpHeader.read()
 + Faster version of HttpRequest
 + Size all StringBuffers

Jetty-2.1.0 - 22 February 1999
 + Session URL Encoding
 + PropertyTrees (see new Demo page)
 + ServletDispatch (see new Demo page)
 + image/jpg -> image/jpeg
 + Deprecated com.mortbay.Util.STF
 + getServlet methods return null.

Jetty-2.1.B1 - 13 February 1999
 + Fixed bug with if-modified-since in FileHandler
 + Added video/quicktime to default MIME types.
 + Fixed bug with MultipartRequest.
 + Updated DefaultExceptionHandler.
 + Updated InetAddrPort.
 + Updated URI.
 + Implemented Handler translations and getRealPath.
 + Improved handling of File.separator in FileHandler.
 + Implemented RequestDispatcher (NOT Tested!).
 + Implemented getResource and getResourceAsStream (NOT Tested!).
 + Replace package com.mortbay.Util.Gateway with
class  com.mortbay.Util.InetGateway

Jetty-2.1.B0 - 30 January 1999
 + Uses JSDK2.1 API, but not all methods implemented.
 + Added support for PUT, MOVE, DELETE in FileHandler
 + FileHandler now sets content length.
 + Added plug gateway classes com.mortbay.Util.Gateway
 + Fixed command line bug with SimpleServletConfig
 + Minor changes to support MS J++ and its non standard
language extensions - MMMmmm should have left it unchanged!

Jetty-2.0.5 - 15 December 1998
 + Temp fix to getCharacterEncoding
 + added getHeaderNoParams

Jetty-2.0.4 - 10 December 1998
 + Use real release of JSDK2.0 (rather than beta).
 + Portability issues solved for Apple's
 + Improved error code returns
 + Removed MORTBAY_HOME support from Makefiles
 + Improved default Makefile behaviour
 + Implement getCharacterEncoding

Jetty-2.0.3 - 13 November 1998
 + Limit threads in ThreadedServer and low priority listener option
greatly improve performance under worse case loads.
 + Fix bug with index files for Jetty.Server. Previously servers
configured with com.mortbay.Jetty.Server would not handle
index.html files.  Need to make this configurable in the prp file.
 + Fixed errors in README file: com.mortbay.Jetty.Server was called
com.mortbay.HTTP.Server

Jetty-2.0.2 - 1 November 1998
 + Use JETTY_HOME rather than MORTBAY_HOME for build environment
 + Add thread pool to threaded server for significant
performance improvement.
 + Buffer files during configuration
 + Buffer HTTP Response headers.

Jetty-2.0.1 - 27 October 1998
 + Released under an Open Source license.

Jetty-2.0.0 - 25 October 1998
 + Removed exceptional case from FileHandler redirect.
 + Removed Chat demo (too many netscape dependencies).
 + Fixed Code.formatObject handling of null objects.
 + Added multipart/form-data demo.

Jetty-2.0.Beta3 - 29 Sep 1998
 + Send 301 for directories without trailing / in FileHandler
 + Ignore exception from HttpListener
 + Properly implemented multiple listening addresses
 + Added com.mortbay.Jetty.Server (see README.Jetty)
 + Demo converted to an instance of com.mortbay.Jetty.Server
 + Fixed Log Handler again.
 + Added com.mortbay.HTTP.MultiPartRequest to handle file uploads

Jetty-2.0Beta2 - July 1998
 + Fixed Log Handler for HTTP/1.1
 + Slight improvement in READMEEs

Jetty-2.0Beta1 - June 1998
 + Improved performance of Code.debug() calls, significantly
in the case of non matching debug patterns.
 + Fixed bug with calls to service during initialization of servlet
 + Provided addSection on com.mortbay.HTML.Page
 + Provided reset on com.mortbay.HTML.Composite.
 + Proxy demo in different server instance
 + Handle full URLs in HTTP requests (to some extent)
 + Improved performance with special asciiToLowerCase
 + Warn if MSIE used for multi part MIME.

Jetty-2.0Alpha2 - May 1998
 + JDK1.2 javax.servlet API
 + Added date format to Log
 + Added timezone to Log
 + Handle params in getIntHeader and getDateHeader
 + Removed HttpRequest.getByteContent
 + Use javax.servlet.http.HttpUtils.parsePostData
 + Use javax.servlet.http.Cookie
 + Use javax.servlet.http.HttpSession
 + Handle Single Threaded servlets with servlet pool

Jetty-1.3.5 May 1998
 + Fixed socket inet bug in FTP
 + Debug triggers added to com.mortbay.Base.Code
 + Added date format to Log
 + Correct handling of multiple parameters

Jetty-2.0Alpha1 Wed 8 April 1998
 + Fixed forward bug with no port number
 + Removed HttpRequestHeader class
 + Debug triggers added to com.mortbay.Base.Code
 + Handle HTTP/1.1 Host: header
 + Correct formatting of Date HTTP headers
 + HttpTests test harness
 + Add HTTP/1.1 Date: header
 + Handle file requests with If-Modified-Since: or If-Unmodified-Since:
 + Handle HEAD properly
 + Send Connection: close
 + Requires Host: header for 1.1 requests
 + Sends chunked data for 1.1 responses of unknown length.
 + handle extra spaces in HTTP headers
 + Really fixed handling of multiple parameters
 + accept chunked data
 + Send 100 Continue for HTTP/1.1 requests (concerned about push???)
 + persistent connections

Jetty-1.3.4 - Sun 15 Mar 1998
 + Fixed handling of multiple parameters in query and form content.
"?A=1%2C2&A=C%2CD" now returns two values ("1,2" & "C,D") rather
than 4.
 + ServletHandler now takes an optional file base directory
name which is used to set the translated path for pathInfo in
servlet requests.
 + Dump servlet enhanced to exercise these changes.

Jetty-1.3.3
 + Fixed TableForm.addButtonArea bug.
 + TableForm.extendRow() uses existing cell
 + Closed exception window in HttpListener.java

Jetty-1.3.2
 + Fixed proxy bug with no port number
 + Added per Table cell composite factories

Jetty-1.3.1
 + Minor fixes in SmtpMail
 + ForwardHandler only forwards as http/1.0 (from Tobias.Miller)
 + Improved parsing of stack traces
 + Better handling of InvocationTargetException in debug
 + Minor release adjustments for Tracker

Jetty-1.3.0
 + Added DbAdaptor to JDBC wrappers
 + Beta release of Tracker

Jetty-1.2.0
 + Reintroduced STF
 + Fixed install bug for nested classes
 + Better Debug configuration
 + DebugServlet
 + Alternate look and feel for Jetty

Jetty-1.1.1
 + Improved documentation

Jetty-1.1
 + Improved connection caching in java.mortbay.JDBC
 + Moved HttpCode to com.mortbay.Util

Jetty-1.0.1
 + Bug fixes

Jetty-1.0
 + First release in com.mortbay package structure
 + Included Util, JDBC, HTML, HTTP, Jetty
<|MERGE_RESOLUTION|>--- conflicted
+++ resolved
@@ -1,11 +1,13 @@
-<<<<<<< HEAD
+jetty-8.0.0.RC0
+ + Merge from jetty-7.4.3
+
 jetty-8.0.0.M3
  + 324505 Implement API login
  + 335500 request.getParts() throws a NullPointerException
  + 343472 isUserInRole does not prevent subsequent login call.
  + 346180 jsp-2.2 support
  + Updated to jetty-7.4.2.v20110526
-=======
+
 jetty-7.4.4.v20110707 July 7th 2011
  + 308851 Converted all jetty-client module tests to JUnit 4
  + 345268 JDBCSessionManager does not work with maxInactiveInterval = -1
@@ -41,7 +43,6 @@
  + JETTY-1342 Recreate selector in change task
  + JETTY-1385 NPE in jetty client's HTttpExchange.setRequestContentSource(InputStream)
  + JETTY-1390 RewriteHandler handles encoded URIs
->>>>>>> 39674f8a
 
 jetty-7.4.2.v20110526
  + 334443 Improve the ability to specify extra class paths using the Jetty Maven Plugin
