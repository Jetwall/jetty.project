--- conflicted
+++ resolved
@@ -44,7 +44,6 @@
         Foo foo = new Foo();
         foo._name = "Foo @ " + TimeUnit.NANOSECONDS.toMillis(System.nanoTime());
         foo._int1 = 1;
-<<<<<<< HEAD
         foo._int2 = 2;
         foo._long1 = 1000001l;
         foo._long2 = 1000002l;
@@ -54,17 +53,6 @@
         foo._double2 = 10000.22222d;
         foo._char1 = 'a';
         foo._char2 = 'b';
-=======
-        foo._int2 =  Integer.valueOf(2);
-        foo._long1 = 1000001L;
-        foo._long2 = Long.valueOf(1000002L);
-        foo._float1 = 10.11f;
-        foo._float2 = Float.valueOf(10.22f);
-        foo._double1 = 10000.11111d;
-        foo._double2 = Double.valueOf(10000.22222d);
-        foo._char1 = 'a';
-        foo._char2 = Character.valueOf('b');
->>>>>>> fe3d3f71
 
         Bar bar = new Bar("Hello", true, new Baz("World", Boolean.FALSE, foo), new Baz[]{
             new Baz("baz0", Boolean.TRUE, null), new Baz("baz1", Boolean.FALSE, null)
@@ -104,7 +92,6 @@
         Foo foo = new Foo();
         foo._name = "Foo @ " + TimeUnit.NANOSECONDS.toMillis(System.nanoTime());
         foo._int1 = 1;
-<<<<<<< HEAD
         foo._int2 = 2;
         foo._long1 = 1000001l;
         foo._long2 = 1000002l;
@@ -114,17 +101,6 @@
         foo._double2 = 10000.22222d;
         foo._char1 = 'a';
         foo._char2 = 'b';
-=======
-        foo._int2 = Integer.valueOf(2);
-        foo._long1 = 1000001L;
-        foo._long2 = Long.valueOf(1000002L);
-        foo._float1 = 10.11f;
-        foo._float2 = Float.valueOf(10.22f);
-        foo._double1 = 10000.11111d;
-        foo._double2 = Double.valueOf(10000.22222d);
-        foo._char1 = 'a';
-        foo._char2 = Character.valueOf('b');
->>>>>>> fe3d3f71
 
         Bar bar = new Bar("Hello", true, new Baz("World", Boolean.FALSE, foo));
         // bar.setColor(Color.Blue);
