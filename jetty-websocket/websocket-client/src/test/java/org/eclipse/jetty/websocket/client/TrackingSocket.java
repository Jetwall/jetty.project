--- conflicted
+++ resolved
@@ -31,14 +31,11 @@
 import org.eclipse.jetty.websocket.api.WebSocketConnection;
 import org.junit.Assert;
 
-<<<<<<< HEAD
 import static org.hamcrest.Matchers.is;
 
-=======
 /**
  * Testing Socket used on client side WebSocket testing.
  */
->>>>>>> 726898ff
 public class TrackingSocket extends WebSocketAdapter
 {
     private static final Logger LOG = Log.getLogger(TrackingSocket.class);
