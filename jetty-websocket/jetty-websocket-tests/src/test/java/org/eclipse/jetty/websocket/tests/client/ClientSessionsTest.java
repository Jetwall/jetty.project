//
//  ========================================================================
//  Copyright (c) 1995-2019 Mort Bay Consulting Pty. Ltd.
//  ------------------------------------------------------------------------
//  All rights reserved. This program and the accompanying materials
//  are made available under the terms of the Eclipse Public License v1.0
//  and Apache License v2.0 which accompanies this distribution.
//
//      The Eclipse Public License is available at
//      http://www.eclipse.org/legal/epl-v10.html
//
//      The Apache License v2.0 is available at
//      http://www.opensource.org/licenses/apache2.0.php
//
//  You may elect to redistribute this code under either of these licenses.
//  ========================================================================
//

package org.eclipse.jetty.websocket.tests.client;

import java.net.URI;
import java.time.Duration;
import java.util.Collection;
import java.util.concurrent.CountDownLatch;
import java.util.concurrent.Future;
import java.util.concurrent.TimeUnit;

import org.eclipse.jetty.server.Server;
import org.eclipse.jetty.server.ServerConnector;
import org.eclipse.jetty.server.handler.DefaultHandler;
import org.eclipse.jetty.server.handler.HandlerList;
import org.eclipse.jetty.servlet.ServletContextHandler;
import org.eclipse.jetty.servlet.ServletHolder;
import org.eclipse.jetty.websocket.api.RemoteEndpoint;
import org.eclipse.jetty.websocket.api.Session;
import org.eclipse.jetty.websocket.api.StatusCode;
import org.eclipse.jetty.websocket.api.WebSocketSessionListener;
import org.eclipse.jetty.websocket.api.util.WSURI;
import org.eclipse.jetty.websocket.client.ClientUpgradeRequest;
import org.eclipse.jetty.websocket.client.WebSocketClient;
import org.eclipse.jetty.websocket.server.JettyWebSocketServlet;
import org.eclipse.jetty.websocket.server.JettyWebSocketServletFactory;
import org.eclipse.jetty.websocket.server.config.JettyWebSocketServletContainerInitializer;
import org.eclipse.jetty.websocket.tests.CloseTrackingEndpoint;
import org.eclipse.jetty.websocket.tests.EchoCreator;
import org.junit.jupiter.api.AfterEach;
import org.junit.jupiter.api.BeforeEach;
import org.junit.jupiter.api.Test;

import static org.hamcrest.MatcherAssert.assertThat;
import static org.hamcrest.Matchers.containsString;
import static org.hamcrest.Matchers.is;
import static org.hamcrest.Matchers.notNullValue;
import static org.junit.jupiter.api.Assertions.assertTrue;

public class ClientSessionsTest
{
    private Server server;

    @BeforeEach
    public void startServer() throws Exception
    {
        server = new Server();

        ServerConnector connector = new ServerConnector(server);
        server.addConnector(connector);

        ServletContextHandler context = new ServletContextHandler();
        context.setContextPath("/");
        ServletHolder holder = new ServletHolder(new JettyWebSocketServlet()
        {
            @Override
            public void configure(JettyWebSocketServletFactory factory)
            {
                factory.setIdleTimeout(Duration.ofSeconds(10));
                factory.setMaxTextMessageSize(1024 * 1024 * 2);
                factory.setCreator(new EchoCreator());
            }
        });
        context.addServlet(holder, "/ws");

        HandlerList handlers = new HandlerList();
        handlers.addHandler(context);
        handlers.addHandler(new DefaultHandler());
        server.setHandler(handlers);
        JettyWebSocketServletContainerInitializer.configure(context, null);

        server.start();
    }

    @AfterEach
    public void stopServer() throws Exception
    {
        server.stop();
    }

    @Test
    public void testBasicEcho_FromClient() throws Exception
    {
        WebSocketClient client = new WebSocketClient();

        CountDownLatch onSessionCloseLatch = new CountDownLatch(1);

        client.addSessionListener(new WebSocketSessionListener()
        {
            @Override
<<<<<<< HEAD
            public void onWebSocketSessionOpened(Session session)
            {
            }

            @Override
            public void onWebSocketSessionClosed(Session session)
=======
            public void onSessionClosed(WebSocketSession session)
>>>>>>> d8164a17
            {
                onSessionCloseLatch.countDown();
            }
        });

        client.start();
        try
        {
            CloseTrackingEndpoint cliSock = new CloseTrackingEndpoint();
            client.setIdleTimeout(Duration.ofSeconds(10));

            URI wsUri = WSURI.toWebsocket(server.getURI().resolve("/ws"));
            ClientUpgradeRequest request = new ClientUpgradeRequest();
            request.setSubProtocols("echo");
            Future<Session> future = client.connect(cliSock, wsUri, request);

            try (Session sess = future.get(30000, TimeUnit.MILLISECONDS))
            {
                assertThat("Session", sess, notNullValue());
                assertThat("Session.open", sess.isOpen(), is(true));
                assertThat("Session.upgradeRequest", sess.getUpgradeRequest(), notNullValue());
                assertThat("Session.upgradeResponse", sess.getUpgradeResponse(), notNullValue());

<<<<<<< HEAD
                Collection<Session> sessions = client.getOpenSessions();
=======
                Collection<WebSocketSession> sessions = client.getOpenSessions();
>>>>>>> d8164a17
                assertThat("client.connectionManager.sessions.size", sessions.size(), is(1));

                RemoteEndpoint remote = sess.getRemote();
                remote.sendString("Hello World!");

                Collection<Session> open = client.getOpenSessions();
                assertThat("(Before Close) Open Sessions.size", open.size(), is(1));

                String received = cliSock.messageQueue.poll(5, TimeUnit.SECONDS);
                assertThat("Message", received, containsString("Hello World!"));

                sess.close(StatusCode.NORMAL, null);
            }

            cliSock.assertReceivedCloseEvent(30000, is(StatusCode.NORMAL));

            assertTrue(onSessionCloseLatch.await(5, TimeUnit.SECONDS), "Saw onSessionClose events");
            TimeUnit.SECONDS.sleep(1);

            Collection<Session> open = client.getOpenSessions();
            assertThat("(After Close) Open Sessions.size", open.size(), is(0));
        }
        finally
        {
            client.stop();
        }
    }
}<|MERGE_RESOLUTION|>--- conflicted
+++ resolved
@@ -104,16 +104,7 @@
         client.addSessionListener(new WebSocketSessionListener()
         {
             @Override
-<<<<<<< HEAD
-            public void onWebSocketSessionOpened(Session session)
-            {
-            }
-
-            @Override
             public void onWebSocketSessionClosed(Session session)
-=======
-            public void onSessionClosed(WebSocketSession session)
->>>>>>> d8164a17
             {
                 onSessionCloseLatch.countDown();
             }
@@ -137,11 +128,7 @@
                 assertThat("Session.upgradeRequest", sess.getUpgradeRequest(), notNullValue());
                 assertThat("Session.upgradeResponse", sess.getUpgradeResponse(), notNullValue());
 
-<<<<<<< HEAD
                 Collection<Session> sessions = client.getOpenSessions();
-=======
-                Collection<WebSocketSession> sessions = client.getOpenSessions();
->>>>>>> d8164a17
                 assertThat("client.connectionManager.sessions.size", sessions.size(), is(1));
 
                 RemoteEndpoint remote = sess.getRemote();
