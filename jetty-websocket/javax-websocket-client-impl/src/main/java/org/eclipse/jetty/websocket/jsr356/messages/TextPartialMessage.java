//
//  ========================================================================
//  Copyright (c) 1995-2016 Mort Bay Consulting Pty. Ltd.
//  ------------------------------------------------------------------------
//  All rights reserved. This program and the accompanying materials
//  are made available under the terms of the Eclipse Public License v1.0
//  and Apache License v2.0 which accompanies this distribution.
//
//      The Eclipse Public License is available at
//      http://www.eclipse.org/legal/epl-v10.html
//
//      The Apache License v2.0 is available at
//      http://www.opensource.org/licenses/apache2.0.php
//
//  You may elect to redistribute this code under either of these licenses.
//  ========================================================================
//

package org.eclipse.jetty.websocket.jsr356.messages;

import java.io.IOException;
import java.nio.ByteBuffer;

import javax.websocket.MessageHandler;
import javax.websocket.MessageHandler.Partial;

import org.eclipse.jetty.websocket.common.message.MessageAppender;
import org.eclipse.jetty.websocket.common.util.Utf8PartialBuilder;
import org.eclipse.jetty.websocket.jsr356.MessageHandlerWrapper;

/**
 * Partial TEXT MessageAppender for MessageHandler.Partial interface
 */
public class TextPartialMessage implements MessageAppender
{
    @SuppressWarnings("unused")
    private final MessageHandlerWrapper msgWrapper;
    private final MessageHandler.Partial<String> partialHandler;
    private final Utf8PartialBuilder utf8Partial;

    @SuppressWarnings("unchecked")
    public TextPartialMessage(MessageHandlerWrapper wrapper)
    {
        this.msgWrapper = wrapper;
        this.partialHandler = (Partial<String>)wrapper.getHandler();
        this.utf8Partial = new Utf8PartialBuilder();
    }

    @Override
    public void appendFrame(ByteBuffer payload, boolean isLast) throws IOException
    {
<<<<<<< HEAD
        String partialText = utf8Partial.toPartialString(payload);
        // No decoders for Partial messages per JSR-356 (PFD1 spec)
        partialHandler.onMessage(partialText,isLast);
=======
        String msg = null;

        // No decoders for Partial messages per JSR-356 (PFD1 spec)
        if (payload != null)
            msg = BufferUtil.toUTF8String(payload.slice());

        partialHandler.onMessage(msg, isLast);
>>>>>>> f28c5804
    }

    @Override
    public void messageComplete()
    {
        /* nothing to do here */
    }
}<|MERGE_RESOLUTION|>--- conflicted
+++ resolved
@@ -49,19 +49,10 @@
     @Override
     public void appendFrame(ByteBuffer payload, boolean isLast) throws IOException
     {
-<<<<<<< HEAD
         String partialText = utf8Partial.toPartialString(payload);
+
         // No decoders for Partial messages per JSR-356 (PFD1 spec)
         partialHandler.onMessage(partialText,isLast);
-=======
-        String msg = null;
-
-        // No decoders for Partial messages per JSR-356 (PFD1 spec)
-        if (payload != null)
-            msg = BufferUtil.toUTF8String(payload.slice());
-
-        partialHandler.onMessage(msg, isLast);
->>>>>>> f28c5804
     }
 
     @Override
